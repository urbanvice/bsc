// Copyright 2016 The go-ethereum Authors
// This file is part of the go-ethereum library.
//
// The go-ethereum library is free software: you can redistribute it and/or modify
// it under the terms of the GNU Lesser General Public License as published by
// the Free Software Foundation, either version 3 of the License, or
// (at your option) any later version.
//
// The go-ethereum library is distributed in the hope that it will be useful,
// but WITHOUT ANY WARRANTY; without even the implied warranty of
// MERCHANTABILITY or FITNESS FOR A PARTICULAR PURPOSE. See the
// GNU Lesser General Public License for more details.
//
// You should have received a copy of the GNU Lesser General Public License
// along with the go-ethereum library. If not, see <http://www.gnu.org/licenses/>.

package params

import (
	"encoding/binary"
	"fmt"
	"math/big"

	"github.com/ethereum/go-ethereum/common"
	"golang.org/x/crypto/sha3"
)

// Genesis hashes to enforce below configs on.
var (
	MainnetGenesisHash = common.HexToHash("0xd4e56740f876aef8c010b86a40d5f56745a118d0906a34e69aec8c0db1cb8fa3")
	RopstenGenesisHash = common.HexToHash("0x41941023680923e0fe4d74a34bdac8141f2540e3ae90623718e47d66d1ca4a2d")
	SepoliaGenesisHash = common.HexToHash("0x25a5cc106eea7138acab33231d7160d69cb777ee0c2c553fcddf5138993e6dd9")
	RinkebyGenesisHash = common.HexToHash("0x6341fd3daf94b748c72ced5a5b26028f2474f5f00d824504e4fa37a75767e177")
	GoerliGenesisHash  = common.HexToHash("0xbf7e331f7f7c1dd2e05159666b3bf8bc7a8a3a9eb1d518969eab529dd9b88c1a")

	BSCGenesisHash    = common.HexToHash("0x0d21840abff46b96c84b2ac9e10e4f5cdaeb5693cb665db62a2f3b02d2d57b5b")
	ChapelGenesisHash = common.HexToHash("0x6d3c66c5357ec91d5c43af47e234a939b22557cbb552dc45bebbceeed90fbe34")
<<<<<<< HEAD
	RialtoGenesisHash = common.HexToHash("0x005dc005bddd1967de6187c1c23be801eb7abdd80cebcc24f341b727b70311d6")
=======
	RialtoGenesisHash = common.HexToHash("0xaabe549bfa85c84f7aee9da7010b97453ad686f2c2d8ce00503d1a00c72cad54")
	YoloV3GenesisHash = common.HexToHash("0xf1f2876e8500c77afcc03228757b39477eceffccf645b734967fe3c7e16967b7")
>>>>>>> 3a419246
)

// TrustedCheckpoints associates each known checkpoint with the genesis hash of
// the chain it belongs to.
var TrustedCheckpoints = map[common.Hash]*TrustedCheckpoint{
	MainnetGenesisHash: MainnetTrustedCheckpoint,
	RopstenGenesisHash: RopstenTrustedCheckpoint,
	SepoliaGenesisHash: SepoliaTrustedCheckpoint,
	RinkebyGenesisHash: RinkebyTrustedCheckpoint,
	GoerliGenesisHash:  GoerliTrustedCheckpoint,
}

// CheckpointOracles associates each known checkpoint oracles with the genesis hash of
// the chain it belongs to.
var CheckpointOracles = map[common.Hash]*CheckpointOracleConfig{
	MainnetGenesisHash: MainnetCheckpointOracle,
	RopstenGenesisHash: RopstenCheckpointOracle,
	RinkebyGenesisHash: RinkebyCheckpointOracle,
	GoerliGenesisHash:  GoerliCheckpointOracle,
}

var (
	// MainnetChainConfig is the chain parameters to run a node on the main network.
	MainnetChainConfig = &ChainConfig{
		ChainID:             big.NewInt(1),
		HomesteadBlock:      big.NewInt(1_150_000),
		DAOForkBlock:        big.NewInt(1_920_000),
		DAOForkSupport:      true,
		EIP150Block:         big.NewInt(2_463_000),
		EIP150Hash:          common.HexToHash("0x2086799aeebeae135c246c65021c82b4e15a2c451340993aacfd2751886514f0"),
		EIP155Block:         big.NewInt(2_675_000),
		EIP158Block:         big.NewInt(2_675_000),
		ByzantiumBlock:      big.NewInt(4_370_000),
		ConstantinopleBlock: big.NewInt(7_280_000),
		PetersburgBlock:     big.NewInt(7_280_000),
		IstanbulBlock:       big.NewInt(9_069_000),
		MuirGlacierBlock:    big.NewInt(9_200_000),
		RamanujanBlock:      big.NewInt(0),
		NielsBlock:          big.NewInt(0),
		MirrorSyncBlock:     big.NewInt(0),
		BrunoBlock:          big.NewInt(0),
		BerlinBlock:         big.NewInt(12_244_000),
		LondonBlock:         big.NewInt(12_965_000),
		ArrowGlacierBlock:   big.NewInt(13_773_000),
		Ethash:              new(EthashConfig),
	}

	// MainnetTrustedCheckpoint contains the light client trusted checkpoint for the main network.
	MainnetTrustedCheckpoint = &TrustedCheckpoint{
		SectionIndex: 413,
		SectionHead:  common.HexToHash("0x8aa8e64ceadcdc5f23bc41d2acb7295a261a5cf680bb00a34f0e01af08200083"),
		CHTRoot:      common.HexToHash("0x008af584d385a2610706c5a439d39f15ddd4b691c5d42603f65ae576f703f477"),
		BloomRoot:    common.HexToHash("0x5a081af71a588f4d90bced242545b08904ad4fb92f7effff2ceb6e50e6dec157"),
	}

	// MainnetCheckpointOracle contains a set of configs for the main network oracle.
	MainnetCheckpointOracle = &CheckpointOracleConfig{
		Address: common.HexToAddress("0x9a9070028361F7AAbeB3f2F2Dc07F82C4a98A02a"),
		Signers: []common.Address{
			common.HexToAddress("0x1b2C260efc720BE89101890E4Db589b44E950527"), // Peter
			common.HexToAddress("0x78d1aD571A1A09D60D9BBf25894b44e4C8859595"), // Martin
			common.HexToAddress("0x286834935f4A8Cfb4FF4C77D5770C2775aE2b0E7"), // Zsolt
			common.HexToAddress("0xb86e2B0Ab5A4B1373e40c51A7C712c70Ba2f9f8E"), // Gary
			common.HexToAddress("0x0DF8fa387C602AE62559cC4aFa4972A7045d6707"), // Guillaume
		},
		Threshold: 2,
	}

	// RopstenChainConfig contains the chain parameters to run a node on the Ropsten test network.
	RopstenChainConfig = &ChainConfig{
		ChainID:             big.NewInt(3),
		HomesteadBlock:      big.NewInt(0),
		DAOForkBlock:        nil,
		DAOForkSupport:      true,
		EIP150Block:         big.NewInt(0),
		EIP150Hash:          common.HexToHash("0x41941023680923e0fe4d74a34bdac8141f2540e3ae90623718e47d66d1ca4a2d"),
		EIP155Block:         big.NewInt(10),
		EIP158Block:         big.NewInt(10),
		ByzantiumBlock:      big.NewInt(1_700_000),
		ConstantinopleBlock: big.NewInt(4_230_000),
		PetersburgBlock:     big.NewInt(4_939_394),
		IstanbulBlock:       big.NewInt(6_485_846),
		MuirGlacierBlock:    big.NewInt(7_117_117),
		RamanujanBlock:      big.NewInt(0),
		NielsBlock:          big.NewInt(0),
		MirrorSyncBlock:     big.NewInt(0),
		BrunoBlock:          big.NewInt(0),
		BerlinBlock:         big.NewInt(9_812_189),
		LondonBlock:         big.NewInt(10_499_401),
		Ethash:              new(EthashConfig),
	}

	// RopstenTrustedCheckpoint contains the light client trusted checkpoint for the Ropsten test network.
	RopstenTrustedCheckpoint = &TrustedCheckpoint{
		SectionIndex: 346,
		SectionHead:  common.HexToHash("0xafa0384ebd13a751fb7475aaa7fc08ac308925c8b2e2195bca2d4ab1878a7a84"),
		CHTRoot:      common.HexToHash("0x522ae1f334bfa36033b2315d0b9954052780700b69448ecea8d5877e0f7ee477"),
		BloomRoot:    common.HexToHash("0x4093fd53b0d2cc50181dca353fe66f03ae113e7cb65f869a4dfb5905de6a0493"),
	}

	// RopstenCheckpointOracle contains a set of configs for the Ropsten test network oracle.
	RopstenCheckpointOracle = &CheckpointOracleConfig{
		Address: common.HexToAddress("0xEF79475013f154E6A65b54cB2742867791bf0B84"),
		Signers: []common.Address{
			common.HexToAddress("0x32162F3581E88a5f62e8A61892B42C46E2c18f7b"), // Peter
			common.HexToAddress("0x78d1aD571A1A09D60D9BBf25894b44e4C8859595"), // Martin
			common.HexToAddress("0x286834935f4A8Cfb4FF4C77D5770C2775aE2b0E7"), // Zsolt
			common.HexToAddress("0xb86e2B0Ab5A4B1373e40c51A7C712c70Ba2f9f8E"), // Gary
			common.HexToAddress("0x0DF8fa387C602AE62559cC4aFa4972A7045d6707"), // Guillaume
		},
		Threshold: 2,
	}

	// SepoliaChainConfig contains the chain parameters to run a node on the Sepolia test network.
	SepoliaChainConfig = &ChainConfig{
		ChainID:             big.NewInt(11155111),
		HomesteadBlock:      big.NewInt(0),
		DAOForkBlock:        nil,
		DAOForkSupport:      true,
		EIP150Block:         big.NewInt(0),
		EIP155Block:         big.NewInt(0),
		EIP158Block:         big.NewInt(0),
		ByzantiumBlock:      big.NewInt(0),
		ConstantinopleBlock: big.NewInt(0),
		PetersburgBlock:     big.NewInt(0),
		IstanbulBlock:       big.NewInt(0),
		MuirGlacierBlock:    big.NewInt(0),
		BerlinBlock:         big.NewInt(0),
		LondonBlock:         big.NewInt(0),
		Ethash:              new(EthashConfig),
	}

	// SepoliaTrustedCheckpoint contains the light client trusted checkpoint for the Sepolia test network.
	SepoliaTrustedCheckpoint = &TrustedCheckpoint{
		SectionIndex: 1,
		SectionHead:  common.HexToHash("0x5dde65e28745b10ff9e9b86499c3a3edc03587b27a06564a4342baf3a37de869"),
		CHTRoot:      common.HexToHash("0x042a0d914f7baa4f28f14d12291e5f346e88c5b9d95127bf5422a8afeacd27e8"),
		BloomRoot:    common.HexToHash("0x56e81f171bcc55a6ff8345e692c0f86e5b48e01b996cadc001622fb5e363b421"),
	}

	// RinkebyChainConfig contains the chain parameters to run a node on the Rinkeby test network.
	RinkebyChainConfig = &ChainConfig{
		ChainID:             big.NewInt(4),
		HomesteadBlock:      big.NewInt(1),
		DAOForkBlock:        nil,
		DAOForkSupport:      true,
		EIP150Block:         big.NewInt(2),
		EIP150Hash:          common.HexToHash("0x9b095b36c15eaf13044373aef8ee0bd3a382a5abb92e402afa44b8249c3a90e9"),
		EIP155Block:         big.NewInt(3),
		EIP158Block:         big.NewInt(3),
		ByzantiumBlock:      big.NewInt(1_035_301),
		ConstantinopleBlock: big.NewInt(3_660_663),
		PetersburgBlock:     big.NewInt(4_321_234),
		IstanbulBlock:       big.NewInt(5_435_345),
		MuirGlacierBlock:    nil,
		RamanujanBlock:      big.NewInt(0),
		NielsBlock:          big.NewInt(0),
		MirrorSyncBlock:     big.NewInt(0),
		BrunoBlock:          big.NewInt(0),
		BerlinBlock:         big.NewInt(8_290_928),
		LondonBlock:         big.NewInt(8_897_988),
		ArrowGlacierBlock:   nil,
		Clique: &CliqueConfig{
			Period: 15,
			Epoch:  30000,
		},
	}

	// RinkebyTrustedCheckpoint contains the light client trusted checkpoint for the Rinkeby test network.
	RinkebyTrustedCheckpoint = &TrustedCheckpoint{
		SectionIndex: 292,
		SectionHead:  common.HexToHash("0x4185c2f1bb85ecaa04409d1008ff0761092ea2e94e8a71d64b1a5abc37b81414"),
		CHTRoot:      common.HexToHash("0x03b0191e6140effe0b88bb7c97bfb794a275d3543cb3190662fb72d9beea423c"),
		BloomRoot:    common.HexToHash("0x3d5f6edccc87536dcbc0dd3aae97a318205c617dd3957b4261470c71481629e2"),
	}

	// RinkebyCheckpointOracle contains a set of configs for the Rinkeby test network oracle.
	RinkebyCheckpointOracle = &CheckpointOracleConfig{
		Address: common.HexToAddress("0xebe8eFA441B9302A0d7eaECc277c09d20D684540"),
		Signers: []common.Address{
			common.HexToAddress("0xd9c9cd5f6779558b6e0ed4e6acf6b1947e7fa1f3"), // Peter
			common.HexToAddress("0x78d1aD571A1A09D60D9BBf25894b44e4C8859595"), // Martin
			common.HexToAddress("0x286834935f4A8Cfb4FF4C77D5770C2775aE2b0E7"), // Zsolt
			common.HexToAddress("0xb86e2B0Ab5A4B1373e40c51A7C712c70Ba2f9f8E"), // Gary
		},
		Threshold: 2,
	}

	// GoerliChainConfig contains the chain parameters to run a node on the Görli test network.
	GoerliChainConfig = &ChainConfig{
		ChainID:             big.NewInt(5),
		HomesteadBlock:      big.NewInt(0),
		DAOForkBlock:        nil,
		DAOForkSupport:      true,
		EIP150Block:         big.NewInt(0),
		EIP155Block:         big.NewInt(0),
		EIP158Block:         big.NewInt(0),
		ByzantiumBlock:      big.NewInt(0),
		ConstantinopleBlock: big.NewInt(0),
		PetersburgBlock:     big.NewInt(0),
		RamanujanBlock:      big.NewInt(0),
		NielsBlock:          big.NewInt(0),
		MirrorSyncBlock:     big.NewInt(0),
		BrunoBlock:          big.NewInt(0),
		IstanbulBlock:       big.NewInt(1_561_651),
		MuirGlacierBlock:    nil,
		BerlinBlock:         big.NewInt(4_460_644),
		LondonBlock:         big.NewInt(5_062_605),
		ArrowGlacierBlock:   nil,
		Clique: &CliqueConfig{
			Period: 15,
			Epoch:  30000,
		},
	}

	// GoerliTrustedCheckpoint contains the light client trusted checkpoint for the Görli test network.
	GoerliTrustedCheckpoint = &TrustedCheckpoint{
		SectionIndex: 176,
		SectionHead:  common.HexToHash("0x2de018858528434f93adb40b1f03f2304a86d31b4ef2b1f930da0134f5c32427"),
		CHTRoot:      common.HexToHash("0x8c17e497d38088321c147abe4acbdfb3c0cab7d7a2b97e07404540f04d12747e"),
		BloomRoot:    common.HexToHash("0x02a41b6606bd3f741bd6ae88792d75b1ad8cf0ea5e28fbaa03bc8b95cbd20034"),
	}

	// GoerliCheckpointOracle contains a set of configs for the Goerli test network oracle.
	GoerliCheckpointOracle = &CheckpointOracleConfig{
		Address: common.HexToAddress("0x18CA0E045F0D772a851BC7e48357Bcaab0a0795D"),
		Signers: []common.Address{
			common.HexToAddress("0x4769bcaD07e3b938B7f43EB7D278Bc7Cb9efFb38"), // Peter
			common.HexToAddress("0x78d1aD571A1A09D60D9BBf25894b44e4C8859595"), // Martin
			common.HexToAddress("0x286834935f4A8Cfb4FF4C77D5770C2775aE2b0E7"), // Zsolt
			common.HexToAddress("0xb86e2B0Ab5A4B1373e40c51A7C712c70Ba2f9f8E"), // Gary
			common.HexToAddress("0x0DF8fa387C602AE62559cC4aFa4972A7045d6707"), // Guillaume
		},
		Threshold: 2,
	}
	BSCChainConfig = &ChainConfig{
		ChainID:             big.NewInt(56),
		HomesteadBlock:      big.NewInt(0),
		EIP150Block:         big.NewInt(0),
		EIP155Block:         big.NewInt(0),
		EIP158Block:         big.NewInt(0),
		ByzantiumBlock:      big.NewInt(0),
		ConstantinopleBlock: big.NewInt(0),
		PetersburgBlock:     big.NewInt(0),
		IstanbulBlock:       big.NewInt(0),
		MuirGlacierBlock:    big.NewInt(0),
		RamanujanBlock:      big.NewInt(0),
		NielsBlock:          big.NewInt(0),
		MirrorSyncBlock:     big.NewInt(5184000),
		BrunoBlock:          big.NewInt(13082000),
		Parlia: &ParliaConfig{
			Period: 3,
			Epoch:  200,
		},
	}

	ChapelChainConfig = &ChainConfig{
		ChainID:             big.NewInt(97),
		HomesteadBlock:      big.NewInt(0),
		EIP150Block:         big.NewInt(0),
		EIP155Block:         big.NewInt(0),
		EIP158Block:         big.NewInt(0),
		ByzantiumBlock:      big.NewInt(0),
		ConstantinopleBlock: big.NewInt(0),
		PetersburgBlock:     big.NewInt(0),
		IstanbulBlock:       big.NewInt(0),
		MuirGlacierBlock:    big.NewInt(0),
		RamanujanBlock:      big.NewInt(1010000),
		NielsBlock:          big.NewInt(1014369),
		MirrorSyncBlock:     big.NewInt(5582500),
		BrunoBlock:          big.NewInt(13837000),
		Parlia: &ParliaConfig{
			Period: 3,
			Epoch:  200,
		},
	}

	RialtoChainConfig = &ChainConfig{
		ChainID:             big.NewInt(1417),
		HomesteadBlock:      big.NewInt(0),
		EIP150Block:         big.NewInt(0),
		EIP155Block:         big.NewInt(0),
		EIP158Block:         big.NewInt(0),
		ByzantiumBlock:      big.NewInt(0),
		ConstantinopleBlock: big.NewInt(0),
		PetersburgBlock:     big.NewInt(0),
		IstanbulBlock:       big.NewInt(0),
		MuirGlacierBlock:    big.NewInt(0),
		RamanujanBlock:      big.NewInt(400),
		NielsBlock:          big.NewInt(0),
		MirrorSyncBlock:     big.NewInt(400),
		BrunoBlock:          big.NewInt(400),
		Parlia: &ParliaConfig{
			Period: 3,
			Epoch:  200,
		},
	}

<<<<<<< HEAD
=======
	// YoloV3ChainConfig contains the chain parameters to run a node on the YOLOv3 test network.
	YoloV3ChainConfig = &ChainConfig{
		ChainID:             new(big.Int).SetBytes([]byte("yolov3x")),
		HomesteadBlock:      big.NewInt(0),
		DAOForkBlock:        nil,
		DAOForkSupport:      true,
		EIP150Block:         big.NewInt(0),
		EIP155Block:         big.NewInt(0),
		EIP158Block:         big.NewInt(0),
		ByzantiumBlock:      big.NewInt(0),
		ConstantinopleBlock: big.NewInt(0),
		PetersburgBlock:     big.NewInt(0),
		IstanbulBlock:       big.NewInt(0),
		RamanujanBlock:      big.NewInt(0),
		NielsBlock:          big.NewInt(0),
		MirrorSyncBlock:     big.NewInt(0),
		BrunoBlock:          big.NewInt(0),
		MuirGlacierBlock:    nil,
		BerlinBlock:         nil, // Don't enable Berlin directly, we're YOLOing it
		YoloV3Block:         big.NewInt(0),
		Clique: &CliqueConfig{
			Period: 15,
			Epoch:  30000,
		},
	}

>>>>>>> 3a419246
	// AllEthashProtocolChanges contains every protocol change (EIPs) introduced
	// and accepted by the Ethereum core developers into the Ethash consensus.
	//
	// This configuration is intentionally not using keyed fields to force anyone
	// adding flags to the config to also have to set these fields.
<<<<<<< HEAD
	AllEthashProtocolChanges = &ChainConfig{big.NewInt(1337), big.NewInt(0), nil, false, big.NewInt(0), common.Hash{}, big.NewInt(0), big.NewInt(0), big.NewInt(0), big.NewInt(0), big.NewInt(0), big.NewInt(0), big.NewInt(0), big.NewInt(0), big.NewInt(0), big.NewInt(0), nil, nil, big.NewInt(0), big.NewInt(0), big.NewInt(0), new(EthashConfig), nil, nil}
=======
	AllEthashProtocolChanges = &ChainConfig{big.NewInt(1337), big.NewInt(0), nil, false, big.NewInt(0), common.Hash{}, big.NewInt(0), big.NewInt(0), big.NewInt(0), big.NewInt(0), big.NewInt(0), big.NewInt(0), big.NewInt(0), big.NewInt(0), nil, nil, nil, big.NewInt(0), big.NewInt(0), big.NewInt(0), big.NewInt(0), new(EthashConfig), nil, nil}
>>>>>>> 3a419246

	// AllCliqueProtocolChanges contains every protocol change (EIPs) introduced
	// and accepted by the Ethereum core developers into the Clique consensus.
	//
	// This configuration is intentionally not using keyed fields to force anyone
	// adding flags to the config to also have to set these fields.
<<<<<<< HEAD
	AllCliqueProtocolChanges = &ChainConfig{big.NewInt(1337), big.NewInt(0), nil, false, big.NewInt(0), common.Hash{}, big.NewInt(0), big.NewInt(0), big.NewInt(0), big.NewInt(0), big.NewInt(0), big.NewInt(0), big.NewInt(0), big.NewInt(0), big.NewInt(0), nil, nil, nil, nil, big.NewInt(0), big.NewInt(0), nil, &CliqueConfig{Period: 0, Epoch: 30000}, nil}
=======
	AllCliqueProtocolChanges = &ChainConfig{big.NewInt(1337), big.NewInt(0), nil, false, big.NewInt(0), common.Hash{}, big.NewInt(0), big.NewInt(0), big.NewInt(0), big.NewInt(0), big.NewInt(0), big.NewInt(0), big.NewInt(0), big.NewInt(0), nil, nil, nil, big.NewInt(0), big.NewInt(0), big.NewInt(0), big.NewInt(0), nil, &CliqueConfig{Period: 0, Epoch: 30000}, nil}

	TestChainConfig = &ChainConfig{big.NewInt(1), big.NewInt(0), nil, false, big.NewInt(0), common.Hash{}, big.NewInt(0), big.NewInt(0), big.NewInt(0), big.NewInt(0), big.NewInt(0), big.NewInt(0), big.NewInt(0), big.NewInt(0), nil, nil, nil, big.NewInt(0), big.NewInt(0), big.NewInt(0), big.NewInt(0), new(EthashConfig), nil, nil}
>>>>>>> 3a419246

	TestChainConfig = &ChainConfig{big.NewInt(1), big.NewInt(0), nil, false, big.NewInt(0), common.Hash{}, big.NewInt(0), big.NewInt(0), big.NewInt(0), big.NewInt(0), big.NewInt(0), big.NewInt(0), big.NewInt(0), big.NewInt(0), big.NewInt(0), big.NewInt(0), nil, nil, big.NewInt(0), big.NewInt(0), big.NewInt(0), new(EthashConfig), nil, nil}
	TestRules       = TestChainConfig.Rules(new(big.Int), false)
)

// TrustedCheckpoint represents a set of post-processed trie roots (CHT and
// BloomTrie) associated with the appropriate section index and head hash. It is
// used to start light syncing from this checkpoint and avoid downloading the
// entire header chain while still being able to securely access old headers/logs.
type TrustedCheckpoint struct {
	SectionIndex uint64      `json:"sectionIndex"`
	SectionHead  common.Hash `json:"sectionHead"`
	CHTRoot      common.Hash `json:"chtRoot"`
	BloomRoot    common.Hash `json:"bloomRoot"`
}

// HashEqual returns an indicator comparing the itself hash with given one.
func (c *TrustedCheckpoint) HashEqual(hash common.Hash) bool {
	if c.Empty() {
		return hash == common.Hash{}
	}
	return c.Hash() == hash
}

// Hash returns the hash of checkpoint's four key fields(index, sectionHead, chtRoot and bloomTrieRoot).
func (c *TrustedCheckpoint) Hash() common.Hash {
	var sectionIndex [8]byte
	binary.BigEndian.PutUint64(sectionIndex[:], c.SectionIndex)

	w := sha3.NewLegacyKeccak256()
	w.Write(sectionIndex[:])
	w.Write(c.SectionHead[:])
	w.Write(c.CHTRoot[:])
	w.Write(c.BloomRoot[:])

	var h common.Hash
	w.Sum(h[:0])
	return h
}

// Empty returns an indicator whether the checkpoint is regarded as empty.
func (c *TrustedCheckpoint) Empty() bool {
	return c.SectionHead == (common.Hash{}) || c.CHTRoot == (common.Hash{}) || c.BloomRoot == (common.Hash{})
}

// CheckpointOracleConfig represents a set of checkpoint contract(which acts as an oracle)
// config which used for light client checkpoint syncing.
type CheckpointOracleConfig struct {
	Address   common.Address   `json:"address"`
	Signers   []common.Address `json:"signers"`
	Threshold uint64           `json:"threshold"`
}

// ChainConfig is the core config which determines the blockchain settings.
//
// ChainConfig is stored in the database on a per block basis. This means
// that any network, identified by its genesis block, can have its own
// set of configuration options.
type ChainConfig struct {
	ChainID *big.Int `json:"chainId"` // chainId identifies the current chain and is used for replay protection

	HomesteadBlock *big.Int `json:"homesteadBlock,omitempty" toml:",omitempty"` // Homestead switch block (nil = no fork, 0 = already homestead)

	DAOForkBlock   *big.Int `json:"daoForkBlock,omitempty" toml:",omitempty"`   // TheDAO hard-fork switch block (nil = no fork)
	DAOForkSupport bool     `json:"daoForkSupport,omitempty" toml:",omitempty"` // Whether the nodes supports or opposes the DAO hard-fork

	// EIP150 implements the Gas price changes (https://github.com/ethereum/EIPs/issues/150)
	EIP150Block *big.Int    `json:"eip150Block,omitempty"` // EIP150 HF block (nil = no fork)
	EIP150Hash  common.Hash `json:"eip150Hash,omitempty"`  // EIP150 HF hash (needed for header only clients as only gas pricing changed)

	EIP155Block *big.Int `json:"eip155Block,omitempty"` // EIP155 HF block
	EIP158Block *big.Int `json:"eip158Block,omitempty"` // EIP158 HF block

	ByzantiumBlock      *big.Int `json:"byzantiumBlock,omitempty"`      // Byzantium switch block (nil = no fork, 0 = already on byzantium)
	ConstantinopleBlock *big.Int `json:"constantinopleBlock,omitempty"` // Constantinople switch block (nil = no fork, 0 = already activated)
	PetersburgBlock     *big.Int `json:"petersburgBlock,omitempty"`     // Petersburg switch block (nil = same as Constantinople)
	IstanbulBlock       *big.Int `json:"istanbulBlock,omitempty"`       // Istanbul switch block (nil = no fork, 0 = already on istanbul)
	MuirGlacierBlock    *big.Int `json:"muirGlacierBlock,omitempty"`    // Eip-2384 (bomb delay) switch block (nil = no fork, 0 = already activated)
	BerlinBlock         *big.Int `json:"berlinBlock,omitempty"`         // Berlin switch block (nil = no fork, 0 = already on berlin)
	LondonBlock         *big.Int `json:"londonBlock,omitempty"`         // London switch block (nil = no fork, 0 = already on london)
	ArrowGlacierBlock   *big.Int `json:"arrowGlacierBlock,omitempty"`   // Eip-4345 (bomb delay) switch block (nil = no fork, 0 = already activated)
	MergeForkBlock      *big.Int `json:"mergeForkBlock,omitempty"`      // EIP-3675 (TheMerge) switch block (nil = no fork, 0 = already in merge proceedings)

	// TerminalTotalDifficulty is the amount of total difficulty reached by
	// the network that triggers the consensus upgrade.
	TerminalTotalDifficulty *big.Int `json:"terminalTotalDifficulty,omitempty"`

	RamanujanBlock  *big.Int `json:"ramanujanBlock,omitempty" toml:",omitempty"`  // ramanujanBlock switch block (nil = no fork, 0 = already activated)
	NielsBlock      *big.Int `json:"nielsBlock,omitempty" toml:",omitempty"`      // nielsBlock switch block (nil = no fork, 0 = already activated)
	MirrorSyncBlock *big.Int `json:"mirrorSyncBlock,omitempty" toml:",omitempty"` // mirrorSyncBlock switch block (nil = no fork, 0 = already activated)
	BrunoBlock      *big.Int `json:"brunoBlock,omitempty" toml:",omitempty"`      // brunoBlock switch block (nil = no fork, 0 = already activated)

	// Various consensus engines
	Ethash *EthashConfig `json:"ethash,omitempty" toml:",omitempty"`
	Clique *CliqueConfig `json:"clique,omitempty" toml:",omitempty"`
	Parlia *ParliaConfig `json:"parlia,omitempty" toml:",omitempty"`
}

// EthashConfig is the consensus engine configs for proof-of-work based sealing.
type EthashConfig struct{}

// String implements the stringer interface, returning the consensus engine details.
func (c *EthashConfig) String() string {
	return "ethash"
}

// CliqueConfig is the consensus engine configs for proof-of-authority based sealing.
type CliqueConfig struct {
	Period uint64 `json:"period"` // Number of seconds between blocks to enforce
	Epoch  uint64 `json:"epoch"`  // Epoch length to reset votes and checkpoint
}

// String implements the stringer interface, returning the consensus engine details.
func (c *CliqueConfig) String() string {
	return "clique"
}

// ParliaConfig is the consensus engine configs for proof-of-staked-authority based sealing.
type ParliaConfig struct {
	Period uint64 `json:"period"` // Number of seconds between blocks to enforce
	Epoch  uint64 `json:"epoch"`  // Epoch length to update validatorSet
}

// String implements the stringer interface, returning the consensus engine details.
func (b *ParliaConfig) String() string {
	return "parlia"
}

// String implements the fmt.Stringer interface.
func (c *ChainConfig) String() string {
	var engine interface{}
	switch {
	case c.Ethash != nil:
		engine = c.Ethash
	case c.Clique != nil:
		engine = c.Clique
	case c.Parlia != nil:
		engine = c.Parlia
	default:
		engine = "unknown"
	}
	return fmt.Sprintf("{ChainID: %v Homestead: %v DAO: %v DAOSupport: %v EIP150: %v EIP155: %v EIP158: %v Byzantium: %v Constantinople: %v Petersburg: %v Istanbul: %v, Muir Glacier: %v, Ramanujan: %v, Niels: %v, MirrorSync: %v, Bruno: %v, Berlin: %v, YOLO v3: %v, Engine: %v}",
		c.ChainID,
		c.HomesteadBlock,
		c.DAOForkBlock,
		c.DAOForkSupport,
		c.EIP150Block,
		c.EIP155Block,
		c.EIP158Block,
		c.ByzantiumBlock,
		c.ConstantinopleBlock,
		c.PetersburgBlock,
		c.IstanbulBlock,
		c.MuirGlacierBlock,
		c.RamanujanBlock,
		c.NielsBlock,
		c.MirrorSyncBlock,
		c.BrunoBlock,
		c.BerlinBlock,
		c.LondonBlock,
		c.ArrowGlacierBlock,
		c.MergeForkBlock,
		engine,
	)
}

// IsHomestead returns whether num is either equal to the homestead block or greater.
func (c *ChainConfig) IsHomestead(num *big.Int) bool {
	return isForked(c.HomesteadBlock, num)
}

// IsDAOFork returns whether num is either equal to the DAO fork block or greater.
func (c *ChainConfig) IsDAOFork(num *big.Int) bool {
	return isForked(c.DAOForkBlock, num)
}

// IsEIP150 returns whether num is either equal to the EIP150 fork block or greater.
func (c *ChainConfig) IsEIP150(num *big.Int) bool {
	return isForked(c.EIP150Block, num)
}

// IsEIP155 returns whether num is either equal to the EIP155 fork block or greater.
func (c *ChainConfig) IsEIP155(num *big.Int) bool {
	return isForked(c.EIP155Block, num)
}

// IsEIP158 returns whether num is either equal to the EIP158 fork block or greater.
func (c *ChainConfig) IsEIP158(num *big.Int) bool {
	return isForked(c.EIP158Block, num)
}

// IsByzantium returns whether num is either equal to the Byzantium fork block or greater.
func (c *ChainConfig) IsByzantium(num *big.Int) bool {
	return isForked(c.ByzantiumBlock, num)
}

// IsConstantinople returns whether num is either equal to the Constantinople fork block or greater.
func (c *ChainConfig) IsConstantinople(num *big.Int) bool {
	return isForked(c.ConstantinopleBlock, num)
}

// IsRamanujan returns whether num is either equal to the IsRamanujan fork block or greater.
func (c *ChainConfig) IsRamanujan(num *big.Int) bool {
	return isForked(c.RamanujanBlock, num)
}

// IsOnRamanujan returns whether num is equal to the Ramanujan fork block
func (c *ChainConfig) IsOnRamanujan(num *big.Int) bool {
	return configNumEqual(c.RamanujanBlock, num)
}

// IsNiels returns whether num is either equal to the Niels fork block or greater.
func (c *ChainConfig) IsNiels(num *big.Int) bool {
	return isForked(c.NielsBlock, num)
}

// IsOnNiels returns whether num is equal to the IsNiels fork block
func (c *ChainConfig) IsOnNiels(num *big.Int) bool {
	return configNumEqual(c.NielsBlock, num)
}

// IsMirrorSync returns whether num is either equal to the MirrorSync fork block or greater.
func (c *ChainConfig) IsMirrorSync(num *big.Int) bool {
	return isForked(c.MirrorSyncBlock, num)
}

// IsOnMirrorSync returns whether num is equal to the MirrorSync fork block
func (c *ChainConfig) IsOnMirrorSync(num *big.Int) bool {
	return configNumEqual(c.MirrorSyncBlock, num)
}

// IsBruno returns whether num is either equal to the Burn fork block or greater.
func (c *ChainConfig) IsBruno(num *big.Int) bool {
	return isForked(c.BrunoBlock, num)
}

// IsOnBruno returns whether num is equal to the Burn fork block
func (c *ChainConfig) IsOnBruno(num *big.Int) bool {
	return configNumEqual(c.BrunoBlock, num)
}

// IsMuirGlacier returns whether num is either equal to the Muir Glacier (EIP-2384) fork block or greater.
func (c *ChainConfig) IsMuirGlacier(num *big.Int) bool {
	return isForked(c.MuirGlacierBlock, num)
}

// IsPetersburg returns whether num is either
// - equal to or greater than the PetersburgBlock fork block,
// - OR is nil, and Constantinople is active
func (c *ChainConfig) IsPetersburg(num *big.Int) bool {
	return isForked(c.PetersburgBlock, num) || c.PetersburgBlock == nil && isForked(c.ConstantinopleBlock, num)
}

// IsIstanbul returns whether num is either equal to the Istanbul fork block or greater.
func (c *ChainConfig) IsIstanbul(num *big.Int) bool {
	return isForked(c.IstanbulBlock, num)
}

// IsBerlin returns whether num is either equal to the Berlin fork block or greater.
func (c *ChainConfig) IsBerlin(num *big.Int) bool {
	return isForked(c.BerlinBlock, num)
}

// IsLondon returns whether num is either equal to the London fork block or greater.
func (c *ChainConfig) IsLondon(num *big.Int) bool {
	return isForked(c.LondonBlock, num)
}

// IsArrowGlacier returns whether num is either equal to the Arrow Glacier (EIP-4345) fork block or greater.
func (c *ChainConfig) IsArrowGlacier(num *big.Int) bool {
	return isForked(c.ArrowGlacierBlock, num)
}

// IsTerminalPoWBlock returns whether the given block is the last block of PoW stage.
func (c *ChainConfig) IsTerminalPoWBlock(parentTotalDiff *big.Int, totalDiff *big.Int) bool {
	if c.TerminalTotalDifficulty == nil {
		return false
	}
	return parentTotalDiff.Cmp(c.TerminalTotalDifficulty) < 0 && totalDiff.Cmp(c.TerminalTotalDifficulty) >= 0
}

// CheckCompatible checks whether scheduled fork transitions have been imported
// with a mismatching chain configuration.
func (c *ChainConfig) CheckCompatible(newcfg *ChainConfig, height uint64) *ConfigCompatError {
	bhead := new(big.Int).SetUint64(height)

	// Iterate checkCompatible to find the lowest conflict.
	var lasterr *ConfigCompatError
	for {
		err := c.checkCompatible(newcfg, bhead)
		if err == nil || (lasterr != nil && err.RewindTo == lasterr.RewindTo) {
			break
		}
		lasterr = err
		bhead.SetUint64(err.RewindTo)
	}
	return lasterr
}

// CheckConfigForkOrder checks that we don't "skip" any forks, geth isn't pluggable enough
// to guarantee that forks can be implemented in a different order than on official networks
func (c *ChainConfig) CheckConfigForkOrder() error {
	type fork struct {
		name     string
		block    *big.Int
		optional bool // if true, the fork may be nil and next fork is still allowed
	}
	var lastFork fork
	for _, cur := range []fork{
		{name: "mirrorSyncBlock", block: c.MirrorSyncBlock},
		{name: "brunoBlock", block: c.BrunoBlock},
		{name: "berlinBlock", block: c.BerlinBlock},
		{name: "londonBlock", block: c.LondonBlock},
		{name: "arrowGlacierBlock", block: c.ArrowGlacierBlock, optional: true},
		{name: "mergeStartBlock", block: c.MergeForkBlock, optional: true},
	} {
		if lastFork.name != "" {
			// Next one must be higher number
			if lastFork.block == nil && cur.block != nil {
				return fmt.Errorf("unsupported fork ordering: %v not enabled, but %v enabled at %v",
					lastFork.name, cur.name, cur.block)
			}
			if lastFork.block != nil && cur.block != nil {
				if lastFork.block.Cmp(cur.block) > 0 {
					return fmt.Errorf("unsupported fork ordering: %v enabled at %v, but %v enabled at %v",
						lastFork.name, lastFork.block, cur.name, cur.block)
				}
			}
		}
		// If it was optional and not set, then ignore it
		if !cur.optional || cur.block != nil {
			lastFork = cur
		}
	}
	return nil
}

func (c *ChainConfig) checkCompatible(newcfg *ChainConfig, head *big.Int) *ConfigCompatError {
	if isForkIncompatible(c.HomesteadBlock, newcfg.HomesteadBlock, head) {
		return newCompatError("Homestead fork block", c.HomesteadBlock, newcfg.HomesteadBlock)
	}
	if isForkIncompatible(c.DAOForkBlock, newcfg.DAOForkBlock, head) {
		return newCompatError("DAO fork block", c.DAOForkBlock, newcfg.DAOForkBlock)
	}
	if c.IsDAOFork(head) && c.DAOForkSupport != newcfg.DAOForkSupport {
		return newCompatError("DAO fork support flag", c.DAOForkBlock, newcfg.DAOForkBlock)
	}
	if isForkIncompatible(c.EIP150Block, newcfg.EIP150Block, head) {
		return newCompatError("EIP150 fork block", c.EIP150Block, newcfg.EIP150Block)
	}
	if isForkIncompatible(c.EIP155Block, newcfg.EIP155Block, head) {
		return newCompatError("EIP155 fork block", c.EIP155Block, newcfg.EIP155Block)
	}
	if isForkIncompatible(c.EIP158Block, newcfg.EIP158Block, head) {
		return newCompatError("EIP158 fork block", c.EIP158Block, newcfg.EIP158Block)
	}
	if c.IsEIP158(head) && !configNumEqual(c.ChainID, newcfg.ChainID) {
		return newCompatError("EIP158 chain ID", c.EIP158Block, newcfg.EIP158Block)
	}
	if isForkIncompatible(c.ByzantiumBlock, newcfg.ByzantiumBlock, head) {
		return newCompatError("Byzantium fork block", c.ByzantiumBlock, newcfg.ByzantiumBlock)
	}
	if isForkIncompatible(c.ConstantinopleBlock, newcfg.ConstantinopleBlock, head) {
		return newCompatError("Constantinople fork block", c.ConstantinopleBlock, newcfg.ConstantinopleBlock)
	}
	if isForkIncompatible(c.PetersburgBlock, newcfg.PetersburgBlock, head) {
		// the only case where we allow Petersburg to be set in the past is if it is equal to Constantinople
		// mainly to satisfy fork ordering requirements which state that Petersburg fork be set if Constantinople fork is set
		if isForkIncompatible(c.ConstantinopleBlock, newcfg.PetersburgBlock, head) {
			return newCompatError("Petersburg fork block", c.PetersburgBlock, newcfg.PetersburgBlock)
		}
	}
	if isForkIncompatible(c.IstanbulBlock, newcfg.IstanbulBlock, head) {
		return newCompatError("Istanbul fork block", c.IstanbulBlock, newcfg.IstanbulBlock)
	}
	if isForkIncompatible(c.MuirGlacierBlock, newcfg.MuirGlacierBlock, head) {
		return newCompatError("Muir Glacier fork block", c.MuirGlacierBlock, newcfg.MuirGlacierBlock)
	}
	if isForkIncompatible(c.BerlinBlock, newcfg.BerlinBlock, head) {
		return newCompatError("Berlin fork block", c.BerlinBlock, newcfg.BerlinBlock)
	}
	if isForkIncompatible(c.LondonBlock, newcfg.LondonBlock, head) {
		return newCompatError("London fork block", c.LondonBlock, newcfg.LondonBlock)
	}
	if isForkIncompatible(c.ArrowGlacierBlock, newcfg.ArrowGlacierBlock, head) {
		return newCompatError("Arrow Glacier fork block", c.ArrowGlacierBlock, newcfg.ArrowGlacierBlock)
	}
	if isForkIncompatible(c.MergeForkBlock, newcfg.MergeForkBlock, head) {
		return newCompatError("Merge Start fork block", c.MergeForkBlock, newcfg.MergeForkBlock)
	}
	if isForkIncompatible(c.RamanujanBlock, newcfg.RamanujanBlock, head) {
		return newCompatError("ramanujan fork block", c.RamanujanBlock, newcfg.RamanujanBlock)
	}
	if isForkIncompatible(c.MirrorSyncBlock, newcfg.MirrorSyncBlock, head) {
		return newCompatError("mirrorSync fork block", c.MirrorSyncBlock, newcfg.MirrorSyncBlock)
	}
	if isForkIncompatible(c.BrunoBlock, newcfg.BrunoBlock, head) {
		return newCompatError("bruno fork block", c.BrunoBlock, newcfg.BrunoBlock)
	}
	return nil
}

// isForkIncompatible returns true if a fork scheduled at s1 cannot be rescheduled to
// block s2 because head is already past the fork.
func isForkIncompatible(s1, s2, head *big.Int) bool {
	return (isForked(s1, head) || isForked(s2, head)) && !configNumEqual(s1, s2)
}

// isForked returns whether a fork scheduled at block s is active at the given head block.
func isForked(s, head *big.Int) bool {
	if s == nil || head == nil {
		return false
	}
	return s.Cmp(head) <= 0
}

func configNumEqual(x, y *big.Int) bool {
	if x == nil {
		return y == nil
	}
	if y == nil {
		return x == nil
	}
	return x.Cmp(y) == 0
}

// ConfigCompatError is raised if the locally-stored blockchain is initialised with a
// ChainConfig that would alter the past.
type ConfigCompatError struct {
	What string
	// block numbers of the stored and new configurations
	StoredConfig, NewConfig *big.Int
	// the block number to which the local chain must be rewound to correct the error
	RewindTo uint64
}

func newCompatError(what string, storedblock, newblock *big.Int) *ConfigCompatError {
	var rew *big.Int
	switch {
	case storedblock == nil:
		rew = newblock
	case newblock == nil || storedblock.Cmp(newblock) < 0:
		rew = storedblock
	default:
		rew = newblock
	}
	err := &ConfigCompatError{what, storedblock, newblock, 0}
	if rew != nil && rew.Sign() > 0 {
		err.RewindTo = rew.Uint64() - 1
	}
	return err
}

func (err *ConfigCompatError) Error() string {
	return fmt.Sprintf("mismatching %s in database (have %d, want %d, rewindto %d)", err.What, err.StoredConfig, err.NewConfig, err.RewindTo)
}

// Rules wraps ChainConfig and is merely syntactic sugar or can be used for functions
// that do not have or require information about the block.
//
// Rules is a one time interface meaning that it shouldn't be used in between transition
// phases.
type Rules struct {
	ChainID                                                 *big.Int
	IsHomestead, IsEIP150, IsEIP155, IsEIP158               bool
	IsByzantium, IsConstantinople, IsPetersburg, IsIstanbul bool
	IsBerlin, IsLondon                                      bool
	IsMerge                                                 bool
}

// Rules ensures c's ChainID is not nil.
func (c *ChainConfig) Rules(num *big.Int, isMerge bool) Rules {
	chainID := c.ChainID
	if chainID == nil {
		chainID = new(big.Int)
	}
	return Rules{
		ChainID:          new(big.Int).Set(chainID),
		IsHomestead:      c.IsHomestead(num),
		IsEIP150:         c.IsEIP150(num),
		IsEIP155:         c.IsEIP155(num),
		IsEIP158:         c.IsEIP158(num),
		IsByzantium:      c.IsByzantium(num),
		IsConstantinople: c.IsConstantinople(num),
		IsPetersburg:     c.IsPetersburg(num),
		IsIstanbul:       c.IsIstanbul(num),
		IsBerlin:         c.IsBerlin(num),
		IsLondon:         c.IsLondon(num),
		IsMerge:          isMerge,
	}
}<|MERGE_RESOLUTION|>--- conflicted
+++ resolved
@@ -35,12 +35,7 @@
 
 	BSCGenesisHash    = common.HexToHash("0x0d21840abff46b96c84b2ac9e10e4f5cdaeb5693cb665db62a2f3b02d2d57b5b")
 	ChapelGenesisHash = common.HexToHash("0x6d3c66c5357ec91d5c43af47e234a939b22557cbb552dc45bebbceeed90fbe34")
-<<<<<<< HEAD
-	RialtoGenesisHash = common.HexToHash("0x005dc005bddd1967de6187c1c23be801eb7abdd80cebcc24f341b727b70311d6")
-=======
 	RialtoGenesisHash = common.HexToHash("0xaabe549bfa85c84f7aee9da7010b97453ad686f2c2d8ce00503d1a00c72cad54")
-	YoloV3GenesisHash = common.HexToHash("0xf1f2876e8500c77afcc03228757b39477eceffccf645b734967fe3c7e16967b7")
->>>>>>> 3a419246
 )
 
 // TrustedCheckpoints associates each known checkpoint with the genesis hash of
@@ -339,60 +334,21 @@
 		},
 	}
 
-<<<<<<< HEAD
-=======
-	// YoloV3ChainConfig contains the chain parameters to run a node on the YOLOv3 test network.
-	YoloV3ChainConfig = &ChainConfig{
-		ChainID:             new(big.Int).SetBytes([]byte("yolov3x")),
-		HomesteadBlock:      big.NewInt(0),
-		DAOForkBlock:        nil,
-		DAOForkSupport:      true,
-		EIP150Block:         big.NewInt(0),
-		EIP155Block:         big.NewInt(0),
-		EIP158Block:         big.NewInt(0),
-		ByzantiumBlock:      big.NewInt(0),
-		ConstantinopleBlock: big.NewInt(0),
-		PetersburgBlock:     big.NewInt(0),
-		IstanbulBlock:       big.NewInt(0),
-		RamanujanBlock:      big.NewInt(0),
-		NielsBlock:          big.NewInt(0),
-		MirrorSyncBlock:     big.NewInt(0),
-		BrunoBlock:          big.NewInt(0),
-		MuirGlacierBlock:    nil,
-		BerlinBlock:         nil, // Don't enable Berlin directly, we're YOLOing it
-		YoloV3Block:         big.NewInt(0),
-		Clique: &CliqueConfig{
-			Period: 15,
-			Epoch:  30000,
-		},
-	}
-
->>>>>>> 3a419246
 	// AllEthashProtocolChanges contains every protocol change (EIPs) introduced
 	// and accepted by the Ethereum core developers into the Ethash consensus.
 	//
 	// This configuration is intentionally not using keyed fields to force anyone
 	// adding flags to the config to also have to set these fields.
-<<<<<<< HEAD
-	AllEthashProtocolChanges = &ChainConfig{big.NewInt(1337), big.NewInt(0), nil, false, big.NewInt(0), common.Hash{}, big.NewInt(0), big.NewInt(0), big.NewInt(0), big.NewInt(0), big.NewInt(0), big.NewInt(0), big.NewInt(0), big.NewInt(0), big.NewInt(0), big.NewInt(0), nil, nil, big.NewInt(0), big.NewInt(0), big.NewInt(0), new(EthashConfig), nil, nil}
-=======
-	AllEthashProtocolChanges = &ChainConfig{big.NewInt(1337), big.NewInt(0), nil, false, big.NewInt(0), common.Hash{}, big.NewInt(0), big.NewInt(0), big.NewInt(0), big.NewInt(0), big.NewInt(0), big.NewInt(0), big.NewInt(0), big.NewInt(0), nil, nil, nil, big.NewInt(0), big.NewInt(0), big.NewInt(0), big.NewInt(0), new(EthashConfig), nil, nil}
->>>>>>> 3a419246
+	AllEthashProtocolChanges = &ChainConfig{big.NewInt(1337), big.NewInt(0), nil, false, big.NewInt(0), common.Hash{}, big.NewInt(0), big.NewInt(0), big.NewInt(0), big.NewInt(0), big.NewInt(0), big.NewInt(0), big.NewInt(0), big.NewInt(0), big.NewInt(0), big.NewInt(0), nil, nil, big.NewInt(0), big.NewInt(0), big.NewInt(0), big.NewInt(0), new(EthashConfig), nil, nil}
 
 	// AllCliqueProtocolChanges contains every protocol change (EIPs) introduced
 	// and accepted by the Ethereum core developers into the Clique consensus.
 	//
 	// This configuration is intentionally not using keyed fields to force anyone
 	// adding flags to the config to also have to set these fields.
-<<<<<<< HEAD
-	AllCliqueProtocolChanges = &ChainConfig{big.NewInt(1337), big.NewInt(0), nil, false, big.NewInt(0), common.Hash{}, big.NewInt(0), big.NewInt(0), big.NewInt(0), big.NewInt(0), big.NewInt(0), big.NewInt(0), big.NewInt(0), big.NewInt(0), big.NewInt(0), nil, nil, nil, nil, big.NewInt(0), big.NewInt(0), nil, &CliqueConfig{Period: 0, Epoch: 30000}, nil}
-=======
-	AllCliqueProtocolChanges = &ChainConfig{big.NewInt(1337), big.NewInt(0), nil, false, big.NewInt(0), common.Hash{}, big.NewInt(0), big.NewInt(0), big.NewInt(0), big.NewInt(0), big.NewInt(0), big.NewInt(0), big.NewInt(0), big.NewInt(0), nil, nil, nil, big.NewInt(0), big.NewInt(0), big.NewInt(0), big.NewInt(0), nil, &CliqueConfig{Period: 0, Epoch: 30000}, nil}
-
-	TestChainConfig = &ChainConfig{big.NewInt(1), big.NewInt(0), nil, false, big.NewInt(0), common.Hash{}, big.NewInt(0), big.NewInt(0), big.NewInt(0), big.NewInt(0), big.NewInt(0), big.NewInt(0), big.NewInt(0), big.NewInt(0), nil, nil, nil, big.NewInt(0), big.NewInt(0), big.NewInt(0), big.NewInt(0), new(EthashConfig), nil, nil}
->>>>>>> 3a419246
-
-	TestChainConfig = &ChainConfig{big.NewInt(1), big.NewInt(0), nil, false, big.NewInt(0), common.Hash{}, big.NewInt(0), big.NewInt(0), big.NewInt(0), big.NewInt(0), big.NewInt(0), big.NewInt(0), big.NewInt(0), big.NewInt(0), big.NewInt(0), big.NewInt(0), nil, nil, big.NewInt(0), big.NewInt(0), big.NewInt(0), new(EthashConfig), nil, nil}
+	AllCliqueProtocolChanges = &ChainConfig{big.NewInt(1337), big.NewInt(0), nil, false, big.NewInt(0), common.Hash{}, big.NewInt(0), big.NewInt(0), big.NewInt(0), big.NewInt(0), big.NewInt(0), big.NewInt(0), big.NewInt(0), big.NewInt(0), big.NewInt(0), nil, nil, nil, nil, big.NewInt(0), big.NewInt(0), big.NewInt(0), nil, &CliqueConfig{Period: 0, Epoch: 30000}, nil}
+
+	TestChainConfig = &ChainConfig{big.NewInt(1), big.NewInt(0), nil, false, big.NewInt(0), common.Hash{}, big.NewInt(0), big.NewInt(0), big.NewInt(0), big.NewInt(0), big.NewInt(0), big.NewInt(0), big.NewInt(0), big.NewInt(0), big.NewInt(0), big.NewInt(0), nil, nil, big.NewInt(0), big.NewInt(0), big.NewInt(0), big.NewInt(0), new(EthashConfig), nil, nil}
 	TestRules       = TestChainConfig.Rules(new(big.Int), false)
 )
 
