--- conflicted
+++ resolved
@@ -31,7 +31,6 @@
 	"github.com/ethereum/go-ethereum/consensus/parlia"
 	"github.com/ethereum/go-ethereum/core"
 	"github.com/ethereum/go-ethereum/core/state"
-	"github.com/ethereum/go-ethereum/core/systemcontracts"
 	"github.com/ethereum/go-ethereum/core/types"
 	"github.com/ethereum/go-ethereum/event"
 	"github.com/ethereum/go-ethereum/log"
@@ -582,8 +581,7 @@
 			if w.isRunning() && w.current != nil && len(w.current.uncles) < 2 {
 				start := time.Now()
 				if err := w.commitUncle(w.current, ev.Block.Header()); err == nil {
-					var uncles []*types.Header
-					w.commit(uncles, nil, false, start)
+					w.commit(w.current.copy(), nil, false, start)
 				}
 			}
 
@@ -846,17 +844,10 @@
 	w.snapshotState = env.state.Copy()
 }
 
-<<<<<<< HEAD
-func (w *worker) commitTransaction(env *environment, tx *types.Transaction) ([]*types.Log, error) {
+func (w *worker) commitTransaction(env *environment, tx *types.Transaction, receiptProcessors ...core.ReceiptProcessor) ([]*types.Log, error) {
 	snap := env.state.Snapshot()
 
-	receipt, err := core.ApplyTransaction(w.chainConfig, w.chain, &env.coinbase, env.gasPool, env.state, env.header, tx, &env.header.GasUsed, *w.chain.GetVMConfig())
-=======
-func (w *worker) commitTransaction(tx *types.Transaction, coinbase common.Address, receiptProcessors ...core.ReceiptProcessor) ([]*types.Log, error) {
-	snap := w.current.state.Snapshot()
-
-	receipt, err := core.ApplyTransaction(w.chainConfig, w.chain, &coinbase, w.current.gasPool, w.current.state, w.current.header, tx, &w.current.header.GasUsed, *w.chain.GetVMConfig(), receiptProcessors...)
->>>>>>> 3a419246
+	receipt, err := core.ApplyTransaction(w.chainConfig, w.chain, &env.coinbase, env.gasPool, env.state, env.header, tx, &env.header.GasUsed, *w.chain.GetVMConfig(), receiptProcessors...)
 	if err != nil {
 		env.state.RevertToSnapshot(snap)
 		return nil, err
@@ -938,8 +929,7 @@
 		// during transaction acceptance is the transaction pool.
 		//
 		// We use the eip155 signer regardless of the current hf.
-		//from, _ := types.Sender(w.current.signer, tx)
-		from, _ := types.Sender(env.signer, tx)
+		//from, _ := types.Sender(env.signer, tx)
 		// Check whether the tx is replay protected. If we're not in the EIP155 hf
 		// phase, start ignoring the sender until we do.
 		if tx.Protected() && !w.chainConfig.IsEIP155(env.header.Number) {
@@ -950,11 +940,7 @@
 		// Start executing the transaction
 		env.state.Prepare(tx.Hash(), env.tcount)
 
-<<<<<<< HEAD
-		logs, err := w.commitTransaction(env, tx)
-=======
-		logs, err := w.commitTransaction(tx, coinbase, bloomProcessors)
->>>>>>> 3a419246
+		logs, err := w.commitTransaction(env, tx, bloomProcessors)
 		switch {
 		case errors.Is(err, core.ErrGasLimitReached):
 			// Pop the current out-of-gas transaction without shifting in the next from the account
@@ -1086,17 +1072,23 @@
 		log.Error("Failed to create sealing context", "err", err)
 		return nil, err
 	}
-	// Create the current work task and check any fork transitions needed
-	if w.chainConfig.DAOForkSupport && w.chainConfig.DAOForkBlock != nil && w.chainConfig.DAOForkBlock.Cmp(header.Number) == 0 {
-		misc.ApplyDAOHardFork(env.state)
-	}
-	systemcontracts.UpgradeBuildInSystemContract(w.chainConfig, header.Number, env.state)
-	// Accumulate the uncles for the current block
-	uncles := make([]*types.Header, 0)
-	// Create an empty block based on temporary copied state for
-	// sealing in advance without waiting block execution finished.
-	if !noempty && atomic.LoadUint32(&w.noempty) == 0 {
-		w.commit(uncles, nil, false, tstart)
+	// Accumulate the uncles for the sealing work only if it's allowed.
+	if !genParams.noUncle {
+		commitUncles := func(blocks map[common.Hash]*types.Block) {
+			for hash, uncle := range blocks {
+				if len(env.uncles) == 2 {
+					break
+				}
+				if err := w.commitUncle(env, uncle.Header()); err != nil {
+					log.Trace("Possible uncle rejected", "hash", hash, "reason", err)
+				} else {
+					log.Debug("Committing new uncle to block", "hash", hash)
+				}
+			}
+		}
+		// Prefer to locally generated uncle
+		commitUncles(w.localUncles)
+		commitUncles(w.remoteUncles)
 	}
 	return env, nil
 }
@@ -1205,7 +1197,7 @@
 			case w.taskCh <- &task{receipts: receipts, state: env.state, block: block, createdAt: time.Now()}:
 				w.unconfirmed.Shift(block.NumberU64() - 1)
 				log.Info("Commit new mining work", "number", block.Number(), "sealhash", w.engine.SealHash(block.Header()),
-					"uncles", len(uncles), "txs", w.current.tcount,
+					"uncles", len(env.uncles), "txs", w.current.tcount,
 					"gas", block.GasUsed(),
 					"elapsed", common.PrettyDuration(time.Since(start)))
 
@@ -1220,7 +1212,6 @@
 	return nil
 }
 
-<<<<<<< HEAD
 // getSealingBlock generates the sealing block based on the given parameters.
 func (w *worker) getSealingBlock(parent common.Hash, timestamp uint64, coinbase common.Address, random common.Hash) (*types.Block, error) {
 	req := &getWorkReq{
@@ -1264,15 +1255,12 @@
 	return result
 }
 
-=======
->>>>>>> 3a419246
 // postSideBlock fires a side chain event, only use it for testing.
 func (w *worker) postSideBlock(event core.ChainSideEvent) {
 	select {
 	case w.chainSideCh <- event:
 	case <-w.exitCh:
 	}
-<<<<<<< HEAD
 }
 
 // totalFees computes total consumed miner fees in ETH. Block transactions and receipts have to have the same order.
@@ -1283,6 +1271,4 @@
 		feesWei.Add(feesWei, new(big.Int).Mul(new(big.Int).SetUint64(receipts[i].GasUsed), minerFee))
 	}
 	return new(big.Float).Quo(new(big.Float).SetInt(feesWei), new(big.Float).SetInt(big.NewInt(params.Ether)))
-=======
->>>>>>> 3a419246
 }