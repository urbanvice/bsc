// Copyright 2021 The go-ethereum Authors
// This file is part of the go-ethereum library.
//
// The go-ethereum library is free software: you can redistribute it and/or modify
// it under the terms of the GNU Lesser General Public License as published by
// the Free Software Foundation, either version 3 of the License, or
// (at your option) any later version.
//
// The go-ethereum library is distributed in the hope that it will be useful,
// but WITHOUT ANY WARRANTY; without even the implied warranty of
// MERCHANTABILITY or FITNESS FOR A PARTICULAR PURPOSE. See the
// GNU Lesser General Public License for more details.
//
// You should have received a copy of the GNU Lesser General Public License
// along with the go-ethereum library. If not, see <http://www.gnu.org/licenses/>.

package tracers

import (
	"bufio"
	"bytes"
	"context"
	"errors"
	"fmt"
	"io/ioutil"
	"math/big"
	"os"
	"runtime"
	"sync"
	"time"

	"github.com/ethereum/go-ethereum/common"
	"github.com/ethereum/go-ethereum/common/gopool"
	"github.com/ethereum/go-ethereum/common/hexutil"
	"github.com/ethereum/go-ethereum/consensus"
	"github.com/ethereum/go-ethereum/core"
	"github.com/ethereum/go-ethereum/core/rawdb"
	"github.com/ethereum/go-ethereum/core/state"
	"github.com/ethereum/go-ethereum/core/types"
	"github.com/ethereum/go-ethereum/core/vm"
	"github.com/ethereum/go-ethereum/eth/tracers/logger"
	"github.com/ethereum/go-ethereum/ethdb"
	"github.com/ethereum/go-ethereum/internal/ethapi"
	"github.com/ethereum/go-ethereum/log"
	"github.com/ethereum/go-ethereum/params"
	"github.com/ethereum/go-ethereum/rlp"
	"github.com/ethereum/go-ethereum/rpc"
)

const (
	// defaultTraceTimeout is the amount of time a single transaction can execute
	// by default before being forcefully aborted.
	defaultTraceTimeout = 5 * time.Second

	// defaultTraceReexec is the number of blocks the tracer is willing to go back
	// and reexecute to produce missing historical state necessary to run a specific
	// trace.
	defaultTraceReexec = uint64(128)

	// defaultTracechainMemLimit is the size of the triedb, at which traceChain
	// switches over and tries to use a disk-backed database instead of building
	// on top of memory.
	// For non-archive nodes, this limit _will_ be overblown, as disk-backed tries
	// will only be found every ~15K blocks or so.
	defaultTracechainMemLimit = common.StorageSize(500 * 1024 * 1024)
)

// Backend interface provides the common API services (that are provided by
// both full and light clients) with access to necessary functions.
type Backend interface {
	HeaderByHash(ctx context.Context, hash common.Hash) (*types.Header, error)
	HeaderByNumber(ctx context.Context, number rpc.BlockNumber) (*types.Header, error)
	BlockByHash(ctx context.Context, hash common.Hash) (*types.Block, error)
	BlockByNumber(ctx context.Context, number rpc.BlockNumber) (*types.Block, error)
	GetTransaction(ctx context.Context, txHash common.Hash) (*types.Transaction, common.Hash, uint64, uint64, error)
	RPCGasCap() uint64
	ChainConfig() *params.ChainConfig
	Engine() consensus.Engine
	ChainDb() ethdb.Database
	// StateAtBlock returns the state corresponding to the stateroot of the block.
	// N.B: For executing transactions on block N, the required stateRoot is block N-1,
	// so this method should be called with the parent.
	StateAtBlock(ctx context.Context, block *types.Block, reexec uint64, base *state.StateDB, checkLive, preferDisk bool) (*state.StateDB, error)
	StateAtTransaction(ctx context.Context, block *types.Block, txIndex int, reexec uint64) (core.Message, vm.BlockContext, *state.StateDB, error)
}

// API is the collection of tracing APIs exposed over the private debugging endpoint.
type API struct {
	backend Backend
}

// NewAPI creates a new API definition for the tracing methods of the Ethereum service.
func NewAPI(backend Backend) *API {
	return &API{backend: backend}
}

type chainContext struct {
	api *API
	ctx context.Context
}

func (context *chainContext) Engine() consensus.Engine {
	return context.api.backend.Engine()
}

func (context *chainContext) GetHeader(hash common.Hash, number uint64) *types.Header {
	header, err := context.api.backend.HeaderByNumber(context.ctx, rpc.BlockNumber(number))
	if err != nil {
		return nil
	}
	if header.Hash() == hash {
		return header
	}
	header, err = context.api.backend.HeaderByHash(context.ctx, hash)
	if err != nil {
		return nil
	}
	return header
}

// chainContext construts the context reader which is used by the evm for reading
// the necessary chain context.
func (api *API) chainContext(ctx context.Context) core.ChainContext {
	return &chainContext{api: api, ctx: ctx}
}

// blockByNumber is the wrapper of the chain access function offered by the backend.
// It will return an error if the block is not found.
func (api *API) blockByNumber(ctx context.Context, number rpc.BlockNumber) (*types.Block, error) {
	block, err := api.backend.BlockByNumber(ctx, number)
	if err != nil {
		return nil, err
	}
	if block == nil {
		return nil, fmt.Errorf("block #%d not found", number)
	}
	return block, nil
}

// blockByHash is the wrapper of the chain access function offered by the backend.
// It will return an error if the block is not found.
func (api *API) blockByHash(ctx context.Context, hash common.Hash) (*types.Block, error) {
	block, err := api.backend.BlockByHash(ctx, hash)
	if err != nil {
		return nil, err
	}
	if block == nil {
		return nil, fmt.Errorf("block %s not found", hash.Hex())
	}
	return block, nil
}

// blockByNumberAndHash is the wrapper of the chain access function offered by
// the backend. It will return an error if the block is not found.
//
// Note this function is friendly for the light client which can only retrieve the
// historical(before the CHT) header/block by number.
func (api *API) blockByNumberAndHash(ctx context.Context, number rpc.BlockNumber, hash common.Hash) (*types.Block, error) {
	block, err := api.blockByNumber(ctx, number)
	if err != nil {
		return nil, err
	}
	if block.Hash() == hash {
		return block, nil
	}
	return api.blockByHash(ctx, hash)
}

// TraceConfig holds extra parameters to trace functions.
type TraceConfig struct {
	*logger.Config
	Tracer  *string
	Timeout *string
	Reexec  *uint64
}

// TraceCallConfig is the config for traceCall API. It holds one more
// field to override the state for tracing.
type TraceCallConfig struct {
	*logger.Config
	Tracer         *string
	Timeout        *string
	Reexec         *uint64
	StateOverrides *ethapi.StateOverride
}

// StdTraceConfig holds extra parameters to standard-json trace functions.
type StdTraceConfig struct {
	logger.Config
	Reexec *uint64
	TxHash common.Hash
}

// txTraceResult is the result of a single transaction trace.
type txTraceResult struct {
	Result interface{} `json:"result,omitempty"` // Trace results produced by the tracer
	Error  string      `json:"error,omitempty"`  // Trace failure produced by the tracer
}

// blockTraceTask represents a single block trace task when an entire chain is
// being traced.
type blockTraceTask struct {
	statedb *state.StateDB   // Intermediate state prepped for tracing
	block   *types.Block     // Block to trace the transactions from
	rootref common.Hash      // Trie root reference held for this task
	results []*txTraceResult // Trace results procudes by the task
}

// blockTraceResult represets the results of tracing a single block when an entire
// chain is being traced.
type blockTraceResult struct {
	Block  hexutil.Uint64   `json:"block"`  // Block number corresponding to this trace
	Hash   common.Hash      `json:"hash"`   // Block hash corresponding to this trace
	Traces []*txTraceResult `json:"traces"` // Trace results produced by the task
}

// txTraceTask represents a single transaction trace task when an entire block
// is being traced.
type txTraceTask struct {
	statedb *state.StateDB // Intermediate state prepped for tracing
	index   int            // Transaction offset in the block
}

// TraceChain returns the structured logs created during the execution of EVM
// between two blocks (excluding start) and returns them as a JSON object.
func (api *API) TraceChain(ctx context.Context, start, end rpc.BlockNumber, config *TraceConfig) (*rpc.Subscription, error) { // Fetch the block interval that we want to trace
	from, err := api.blockByNumber(ctx, start)
	if err != nil {
		return nil, err
	}
	to, err := api.blockByNumber(ctx, end)
	if err != nil {
		return nil, err
	}
	if from.Number().Cmp(to.Number()) >= 0 {
		return nil, fmt.Errorf("end block (#%d) needs to come after start block (#%d)", end, start)
	}
	return api.traceChain(ctx, from, to, config)
}

// traceChain configures a new tracer according to the provided configuration, and
// executes all the transactions contained within. The return value will be one item
// per transaction, dependent on the requested tracer.
func (api *API) traceChain(ctx context.Context, start, end *types.Block, config *TraceConfig) (*rpc.Subscription, error) {
	// Tracing a chain is a **long** operation, only do with subscriptions
	notifier, supported := rpc.NotifierFromContext(ctx)
	if !supported {
		return &rpc.Subscription{}, rpc.ErrNotificationsUnsupported
	}
	sub := notifier.CreateSubscription()

	// Prepare all the states for tracing. Note this procedure can take very
	// long time. Timeout mechanism is necessary.
	reexec := defaultTraceReexec
	if config != nil && config.Reexec != nil {
		reexec = *config.Reexec
	}
	blocks := int(end.NumberU64() - start.NumberU64())
	threads := runtime.NumCPU()
	if threads > blocks {
		threads = blocks
	}
	var (
		pend     = new(sync.WaitGroup)
		tasks    = make(chan *blockTraceTask, threads)
		results  = make(chan *blockTraceTask, threads)
		localctx = context.Background()
	)
	for th := 0; th < threads; th++ {
		pend.Add(1)
		gopool.Submit(func() {
			defer pend.Done()

			// Fetch and execute the next block trace tasks
			for task := range tasks {
				signer := types.MakeSigner(api.backend.ChainConfig(), task.block.Number())
				blockCtx := core.NewEVMBlockContext(task.block.Header(), api.chainContext(localctx), nil)
				// Trace all the transactions contained within
				for i, tx := range task.block.Transactions() {
<<<<<<< HEAD
					msg, _ := tx.AsMessage(signer, task.block.BaseFee())
=======
					msg, _ := tx.AsMessage(signer)
>>>>>>> 21a3b11d
					txctx := &Context{
						BlockHash: task.block.Hash(),
						TxIndex:   i,
						TxHash:    tx.Hash(),
					}
					res, err := api.traceTx(localctx, msg, txctx, blockCtx, task.statedb, config)
					if err != nil {
						task.results[i] = &txTraceResult{Error: err.Error()}
						log.Warn("Tracing failed", "hash", tx.Hash(), "block", task.block.NumberU64(), "err", err)
						break
					}
					// Only delete empty objects if EIP158/161 (a.k.a Spurious Dragon) is in effect
					task.statedb.Finalise(api.backend.ChainConfig().IsEIP158(task.block.Number()))
					task.results[i] = &txTraceResult{Result: res}
				}
				// Stream the result back to the user or abort on teardown
				select {
				case results <- task:
				case <-notifier.Closed():
					return
				}
			}
		})
	}
	// Start a goroutine to feed all the blocks into the tracers
	var (
		begin     = time.Now()
		derefTodo []common.Hash // list of hashes to dereference from the db
		derefsMu  sync.Mutex    // mutex for the derefs
	)

	gopool.Submit(func() {
		var (
			logged  time.Time
			number  uint64
			traced  uint64
			failed  error
			parent  common.Hash
			statedb *state.StateDB
		)
		// Ensure everything is properly cleaned up on any exit path
		defer func() {
			close(tasks)
			pend.Wait()

			switch {
			case failed != nil:
				log.Warn("Chain tracing failed", "start", start.NumberU64(), "end", end.NumberU64(), "transactions", traced, "elapsed", time.Since(begin), "err", failed)
			case number < end.NumberU64():
				log.Warn("Chain tracing aborted", "start", start.NumberU64(), "end", end.NumberU64(), "abort", number, "transactions", traced, "elapsed", time.Since(begin))
			default:
				log.Info("Chain tracing finished", "start", start.NumberU64(), "end", end.NumberU64(), "transactions", traced, "elapsed", time.Since(begin))
			}
			close(results)
		}()
		var preferDisk bool
		// Feed all the blocks both into the tracer, as well as fast process concurrently
		for number = start.NumberU64(); number < end.NumberU64(); number++ {
			// Stop tracing if interruption was requested
			select {
			case <-notifier.Closed():
				return
			default:
			}
			// clean out any derefs
			derefsMu.Lock()
			for _, h := range derefTodo {
				statedb.Database().TrieDB().Dereference(h)
			}
			derefTodo = derefTodo[:0]
			derefsMu.Unlock()

			// Print progress logs if long enough time elapsed
			if time.Since(logged) > 8*time.Second {
				logged = time.Now()
				log.Info("Tracing chain segment", "start", start.NumberU64(), "end", end.NumberU64(), "current", number, "transactions", traced, "elapsed", time.Since(begin))
			}
			// Retrieve the parent state to trace on top
			block, err := api.blockByNumber(localctx, rpc.BlockNumber(number))
			if err != nil {
				failed = err
				break
			}
			// Prepare the statedb for tracing. Don't use the live database for
			// tracing to avoid persisting state junks into the database.
			statedb, err = api.backend.StateAtBlock(localctx, block, reexec, statedb, false, preferDisk)
			if err != nil {
				failed = err
				break
			}
			if trieDb := statedb.Database().TrieDB(); trieDb != nil {
				// Hold the reference for tracer, will be released at the final stage
				trieDb.Reference(block.Root(), common.Hash{})

				// Release the parent state because it's already held by the tracer
				if parent != (common.Hash{}) {
					trieDb.Dereference(parent)
				}
				// Prefer disk if the trie db memory grows too much
				s1, s2 := trieDb.Size()
				if !preferDisk && (s1+s2) > defaultTracechainMemLimit {
					log.Info("Switching to prefer-disk mode for tracing", "size", s1+s2)
					preferDisk = true
				}
			}
			parent = block.Root()

			next, err := api.blockByNumber(localctx, rpc.BlockNumber(number+1))
			if err != nil {
				failed = err
				break
			}
			// Send the block over to the concurrent tracers (if not in the fast-forward phase)
			txs := next.Transactions()
			select {
			case tasks <- &blockTraceTask{statedb: statedb.Copy(), block: next, rootref: block.Root(), results: make([]*txTraceResult, len(txs))}:
			case <-notifier.Closed():
				return
			}
			traced += uint64(len(txs))
		}
	})

	// Keep reading the trace results and stream the to the user
	gopool.Submit(func() {
		var (
			done = make(map[uint64]*blockTraceResult)
			next = start.NumberU64() + 1
		)
		for res := range results {
			// Queue up next received result
			result := &blockTraceResult{
				Block:  hexutil.Uint64(res.block.NumberU64()),
				Hash:   res.block.Hash(),
				Traces: res.results,
			}
			// Schedule any parent tries held in memory by this task for dereferencing
			done[uint64(result.Block)] = result
			derefsMu.Lock()
			derefTodo = append(derefTodo, res.rootref)
			derefsMu.Unlock()
			// Stream completed traces to the user, aborting on the first error
			for result, ok := done[next]; ok; result, ok = done[next] {
				if len(result.Traces) > 0 || next == end.NumberU64() {
					notifier.Notify(sub.ID, result)
				}
				delete(done, next)
				next++
			}
		}
	})
	return sub, nil
}

// TraceBlockByNumber returns the structured logs created during the execution of
// EVM and returns them as a JSON object.
func (api *API) TraceBlockByNumber(ctx context.Context, number rpc.BlockNumber, config *TraceConfig) ([]*txTraceResult, error) {
	block, err := api.blockByNumber(ctx, number)
	if err != nil {
		return nil, err
	}
	return api.traceBlock(ctx, block, config)
}

// TraceBlockByHash returns the structured logs created during the execution of
// EVM and returns them as a JSON object.
func (api *API) TraceBlockByHash(ctx context.Context, hash common.Hash, config *TraceConfig) ([]*txTraceResult, error) {
	block, err := api.blockByHash(ctx, hash)
	if err != nil {
		return nil, err
	}
	return api.traceBlock(ctx, block, config)
}

// TraceBlock returns the structured logs created during the execution of EVM
// and returns them as a JSON object.
func (api *API) TraceBlock(ctx context.Context, blob []byte, config *TraceConfig) ([]*txTraceResult, error) {
	block := new(types.Block)
	if err := rlp.Decode(bytes.NewReader(blob), block); err != nil {
		return nil, fmt.Errorf("could not decode block: %v", err)
	}
	return api.traceBlock(ctx, block, config)
}

// TraceBlockFromFile returns the structured logs created during the execution of
// EVM and returns them as a JSON object.
func (api *API) TraceBlockFromFile(ctx context.Context, file string, config *TraceConfig) ([]*txTraceResult, error) {
	blob, err := ioutil.ReadFile(file)
	if err != nil {
		return nil, fmt.Errorf("could not read file: %v", err)
	}
	return api.TraceBlock(ctx, blob, config)
}

// TraceBadBlock returns the structured logs created during the execution of
// EVM against a block pulled from the pool of bad ones and returns them as a JSON
// object.
func (api *API) TraceBadBlock(ctx context.Context, hash common.Hash, config *TraceConfig) ([]*txTraceResult, error) {
	block := rawdb.ReadBadBlock(api.backend.ChainDb(), hash)
	if block == nil {
		return nil, fmt.Errorf("bad block %#x not found", hash)
	}
	return api.traceBlock(ctx, block, config)
}

// StandardTraceBlockToFile dumps the structured logs created during the
// execution of EVM to the local file system and returns a list of files
// to the caller.
func (api *API) StandardTraceBlockToFile(ctx context.Context, hash common.Hash, config *StdTraceConfig) ([]string, error) {
	block, err := api.blockByHash(ctx, hash)
	if err != nil {
		return nil, err
	}
	return api.standardTraceBlockToFile(ctx, block, config)
}

// IntermediateRoots executes a block (bad- or canon- or side-), and returns a list
// of intermediate roots: the stateroot after each transaction.
func (api *API) IntermediateRoots(ctx context.Context, hash common.Hash, config *TraceConfig) ([]common.Hash, error) {
	block, _ := api.blockByHash(ctx, hash)
	if block == nil {
		// Check in the bad blocks
		block = rawdb.ReadBadBlock(api.backend.ChainDb(), hash)
	}
	if block == nil {
		return nil, fmt.Errorf("block %#x not found", hash)
	}
	if block.NumberU64() == 0 {
		return nil, errors.New("genesis is not traceable")
	}
	parent, err := api.blockByNumberAndHash(ctx, rpc.BlockNumber(block.NumberU64()-1), block.ParentHash())
	if err != nil {
		return nil, err
	}
	reexec := defaultTraceReexec
	if config != nil && config.Reexec != nil {
		reexec = *config.Reexec
	}
	statedb, err := api.backend.StateAtBlock(ctx, parent, reexec, nil, true, false)
	if err != nil {
		return nil, err
	}
	var (
		roots              []common.Hash
		signer             = types.MakeSigner(api.backend.ChainConfig(), block.Number())
		chainConfig        = api.backend.ChainConfig()
		vmctx              = core.NewEVMBlockContext(block.Header(), api.chainContext(ctx), nil)
		deleteEmptyObjects = chainConfig.IsEIP158(block.Number())
	)
	for i, tx := range block.Transactions() {
		var (
<<<<<<< HEAD
			msg, _    = tx.AsMessage(signer, block.BaseFee())
			txContext = core.NewEVMTxContext(msg)
			vmenv     = vm.NewEVM(vmctx, txContext, statedb, chainConfig, vm.Config{})
		)
		statedb.Prepare(tx.Hash(), i)
=======
			msg, _    = tx.AsMessage(signer)
			txContext = core.NewEVMTxContext(msg)
			vmenv     = vm.NewEVM(vmctx, txContext, statedb, chainConfig, vm.Config{})
		)

		if posa, ok := api.backend.Engine().(consensus.PoSA); ok {
			if isSystem, _ := posa.IsSystemTransaction(tx, block.Header()); isSystem {
				balance := statedb.GetBalance(consensus.SystemAddress)
				if balance.Cmp(common.Big0) > 0 {
					statedb.SetBalance(consensus.SystemAddress, big.NewInt(0))
					statedb.AddBalance(vmctx.Coinbase, balance)
				}
			}
		}

		statedb.Prepare(tx.Hash(), block.Hash(), i)
>>>>>>> 21a3b11d
		if _, err := core.ApplyMessage(vmenv, msg, new(core.GasPool).AddGas(msg.Gas())); err != nil {
			log.Warn("Tracing intermediate roots did not complete", "txindex", i, "txhash", tx.Hash(), "err", err)
			// We intentionally don't return the error here: if we do, then the RPC server will not
			// return the roots. Most likely, the caller already knows that a certain transaction fails to
			// be included, but still want the intermediate roots that led to that point.
			// It may happen the tx_N causes an erroneous state, which in turn causes tx_N+M to not be
			// executable.
			// N.B: This should never happen while tracing canon blocks, only when tracing bad blocks.
			return roots, nil
		}
		// calling IntermediateRoot will internally call Finalize on the state
		// so any modifications are written to the trie
		root := statedb.IntermediateRoot(deleteEmptyObjects)

		roots = append(roots, root)
	}
	return roots, nil
}

// StandardTraceBadBlockToFile dumps the structured logs created during the
// execution of EVM against a block pulled from the pool of bad ones to the
// local file system and returns a list of files to the caller.
func (api *API) StandardTraceBadBlockToFile(ctx context.Context, hash common.Hash, config *StdTraceConfig) ([]string, error) {
	block := rawdb.ReadBadBlock(api.backend.ChainDb(), hash)
	if block == nil {
		return nil, fmt.Errorf("bad block %#x not found", hash)
	}
	return api.standardTraceBlockToFile(ctx, block, config)
}

// traceBlock configures a new tracer according to the provided configuration, and
// executes all the transactions contained within. The return value will be one item
// per transaction, dependent on the requestd tracer.
func (api *API) traceBlock(ctx context.Context, block *types.Block, config *TraceConfig) ([]*txTraceResult, error) {
	if block.NumberU64() == 0 {
		return nil, errors.New("genesis is not traceable")
	}
	parent, err := api.blockByNumberAndHash(ctx, rpc.BlockNumber(block.NumberU64()-1), block.ParentHash())
	if err != nil {
		return nil, err
	}
	reexec := defaultTraceReexec
	if config != nil && config.Reexec != nil {
		reexec = *config.Reexec
	}
	statedb, err := api.backend.StateAtBlock(ctx, parent, reexec, nil, true, false)
	if err != nil {
		return nil, err
	}
	// Execute all the transaction contained within the block concurrently
	var (
		signer  = types.MakeSigner(api.backend.ChainConfig(), block.Number())
		txs     = block.Transactions()
		results = make([]*txTraceResult, len(txs))

		pend = new(sync.WaitGroup)
		jobs = make(chan *txTraceTask, len(txs))
	)
	threads := runtime.NumCPU()
	if threads > len(txs) {
		threads = len(txs)
	}
	blockHash := block.Hash()
	for th := 0; th < threads; th++ {
		blockCtx := blockCtx

		pend.Add(1)
		gopool.Submit(func() {
			blockCtx := core.NewEVMBlockContext(block.Header(), api.chainContext(ctx), nil)
			defer pend.Done()
			// Fetch and execute the next transaction trace tasks
			for task := range jobs {
<<<<<<< HEAD
				msg, _ := txs[task.index].AsMessage(signer, block.BaseFee())
=======
				msg, _ := txs[task.index].AsMessage(signer)
>>>>>>> 21a3b11d
				txctx := &Context{
					BlockHash: blockHash,
					TxIndex:   task.index,
					TxHash:    txs[task.index].Hash(),
				}
				res, err := api.traceTx(ctx, msg, txctx, blockCtx, task.statedb, config)
				if err != nil {
					results[task.index] = &txTraceResult{Error: err.Error()}
					continue
				}
				results[task.index] = &txTraceResult{Result: res}
			}
		})
	}
	// Feed the transactions into the tracers and return
	var failed error
<<<<<<< HEAD
	blockCtx := core.NewEVMBlockContext(block.Header(), api.chainContext(ctx), nil)
=======
	blockCtx = core.NewEVMBlockContext(block.Header(), api.chainContext(ctx), nil)
>>>>>>> 21a3b11d
	for i, tx := range txs {
		// Send the trace task over for execution
		jobs <- &txTraceTask{statedb: statedb.Copy(), index: i}

		// Generate the next state snapshot fast without tracing
		msg, _ := tx.AsMessage(signer, block.BaseFee())
		if posa, ok := api.backend.Engine().(consensus.PoSA); ok {
			if isSystem, _ := posa.IsSystemTransaction(tx, block.Header()); isSystem {
				balance := statedb.GetBalance(consensus.SystemAddress)
				if balance.Cmp(common.Big0) > 0 {
					statedb.SetBalance(consensus.SystemAddress, big.NewInt(0))
					statedb.AddBalance(block.Header().Coinbase, balance)
				}
			}
		}
		statedb.Prepare(tx.Hash(), i)
		vmenv := vm.NewEVM(blockCtx, core.NewEVMTxContext(msg), statedb, api.backend.ChainConfig(), vm.Config{})
		if _, err := core.ApplyMessage(vmenv, msg, new(core.GasPool).AddGas(msg.Gas())); err != nil {
			failed = err
			break
		}
		// Finalize the state so any modifications are written to the trie
		// Only delete empty objects if EIP158/161 (a.k.a Spurious Dragon) is in effect
		statedb.Finalise(vmenv.ChainConfig().IsEIP158(block.Number()))
	}
	close(jobs)
	pend.Wait()

	// If execution failed in between, abort
	if failed != nil {
		return nil, failed
	}
	return results, nil
}

// standardTraceBlockToFile configures a new tracer which uses standard JSON output,
// and traces either a full block or an individual transaction. The return value will
// be one filename per transaction traced.
func (api *API) standardTraceBlockToFile(ctx context.Context, block *types.Block, config *StdTraceConfig) ([]string, error) {
	// If we're tracing a single transaction, make sure it's present
	if config != nil && config.TxHash != (common.Hash{}) {
		if !containsTx(block, config.TxHash) {
			return nil, fmt.Errorf("transaction %#x not found in block", config.TxHash)
		}
	}
	if block.NumberU64() == 0 {
		return nil, errors.New("genesis is not traceable")
	}
	parent, err := api.blockByNumberAndHash(ctx, rpc.BlockNumber(block.NumberU64()-1), block.ParentHash())
	if err != nil {
		return nil, err
	}
	reexec := defaultTraceReexec
	if config != nil && config.Reexec != nil {
		reexec = *config.Reexec
	}
	statedb, err := api.backend.StateAtBlock(ctx, parent, reexec, nil, true, false)
	if err != nil {
		return nil, err
	}
	// Retrieve the tracing configurations, or use default values
	var (
		logConfig logger.Config
		txHash    common.Hash
	)
	if config != nil {
		logConfig = config.Config
		txHash = config.TxHash
	}
	logConfig.Debug = true

	// Execute transaction, either tracing all or just the requested one
	var (
		dumps       []string
		signer      = types.MakeSigner(api.backend.ChainConfig(), block.Number())
		chainConfig = api.backend.ChainConfig()
		vmctx       = core.NewEVMBlockContext(block.Header(), api.chainContext(ctx), nil)
		canon       = true
	)
	// Check if there are any overrides: the caller may wish to enable a future
	// fork when executing this block. Note, such overrides are only applicable to the
	// actual specified block, not any preceding blocks that we have to go through
	// in order to obtain the state.
	// Therefore, it's perfectly valid to specify `"futureForkBlock": 0`, to enable `futureFork`

	if config != nil && config.Overrides != nil {
		// Copy the config, to not screw up the main config
		// Note: the Clique-part is _not_ deep copied
		chainConfigCopy := new(params.ChainConfig)
		*chainConfigCopy = *chainConfig
		chainConfig = chainConfigCopy
		if berlin := config.Config.Overrides.BerlinBlock; berlin != nil {
			chainConfig.BerlinBlock = berlin
			canon = false
		}
	}
	for i, tx := range block.Transactions() {
		// Prepare the trasaction for un-traced execution
		var (
			msg, _    = tx.AsMessage(signer, block.BaseFee())
			txContext = core.NewEVMTxContext(msg)
			vmConf    vm.Config
			dump      *os.File
			writer    *bufio.Writer
			err       error
		)
		// If the transaction needs tracing, swap out the configs
		if tx.Hash() == txHash || txHash == (common.Hash{}) {
			// Generate a unique temporary file to dump it into
			prefix := fmt.Sprintf("block_%#x-%d-%#x-", block.Hash().Bytes()[:4], i, tx.Hash().Bytes()[:4])
			if !canon {
				prefix = fmt.Sprintf("%valt-", prefix)
			}
			dump, err = ioutil.TempFile(os.TempDir(), prefix)
			if err != nil {
				return nil, err
			}
			dumps = append(dumps, dump.Name())

			// Swap out the noop logger to the standard tracer
			writer = bufio.NewWriter(dump)
			vmConf = vm.Config{
				Debug:                   true,
				Tracer:                  logger.NewJSONLogger(&logConfig, writer),
				EnablePreimageRecording: true,
			}
		}
		// Execute the transaction and flush any traces to disk
		vmenv := vm.NewEVM(vmctx, txContext, statedb, chainConfig, vmConf)
		if posa, ok := api.backend.Engine().(consensus.PoSA); ok {
			if isSystem, _ := posa.IsSystemTransaction(tx, block.Header()); isSystem {
				balance := statedb.GetBalance(consensus.SystemAddress)
				if balance.Cmp(common.Big0) > 0 {
					statedb.SetBalance(consensus.SystemAddress, big.NewInt(0))
					statedb.AddBalance(vmctx.Coinbase, balance)
				}
			}
		}
		statedb.Prepare(tx.Hash(), i)
		_, err = core.ApplyMessage(vmenv, msg, new(core.GasPool).AddGas(msg.Gas()))
		if writer != nil {
			writer.Flush()
		}
		if dump != nil {
			dump.Close()
			log.Info("Wrote standard trace", "file", dump.Name())
		}
		if err != nil {
			return dumps, err
		}
		// Finalize the state so any modifications are written to the trie
		// Only delete empty objects if EIP158/161 (a.k.a Spurious Dragon) is in effect
		statedb.Finalise(vmenv.ChainConfig().IsEIP158(block.Number()))

		// If we've traced the transaction we were looking for, abort
		if tx.Hash() == txHash {
			break
		}
	}
	return dumps, nil
}

// containsTx reports whether the transaction with a certain hash
// is contained within the specified block.
func containsTx(block *types.Block, hash common.Hash) bool {
	for _, tx := range block.Transactions() {
		if tx.Hash() == hash {
			return true
		}
	}
	return false
}

// TraceTransaction returns the structured logs created during the execution of EVM
// and returns them as a JSON object.
func (api *API) TraceTransaction(ctx context.Context, hash common.Hash, config *TraceConfig) (interface{}, error) {
	_, blockHash, blockNumber, index, err := api.backend.GetTransaction(ctx, hash)
	if err != nil {
		return nil, err
	}
	// It shouldn't happen in practice.
	if blockNumber == 0 {
		return nil, errors.New("genesis is not traceable")
	}
	reexec := defaultTraceReexec
	if config != nil && config.Reexec != nil {
		reexec = *config.Reexec
	}
	block, err := api.blockByNumberAndHash(ctx, rpc.BlockNumber(blockNumber), blockHash)
	if err != nil {
		return nil, err
	}
	msg, vmctx, statedb, err := api.backend.StateAtTransaction(ctx, block, int(index), reexec)
	if err != nil {
		return nil, err
	}
	txctx := &Context{
		BlockHash: blockHash,
		TxIndex:   int(index),
		TxHash:    hash,
	}
	return api.traceTx(ctx, msg, txctx, vmctx, statedb, config)
}

// TraceCall lets you trace a given eth_call. It collects the structured logs
// created during the execution of EVM if the given transaction was added on
// top of the provided block and returns them as a JSON object.
// You can provide -2 as a block number to trace on top of the pending block.
func (api *API) TraceCall(ctx context.Context, args ethapi.TransactionArgs, blockNrOrHash rpc.BlockNumberOrHash, config *TraceCallConfig) (interface{}, error) {
	// Try to retrieve the specified block
	var (
		err   error
		block *types.Block
	)
	if hash, ok := blockNrOrHash.Hash(); ok {
		block, err = api.blockByHash(ctx, hash)
	} else if number, ok := blockNrOrHash.Number(); ok {
		block, err = api.blockByNumber(ctx, number)
	} else {
		return nil, errors.New("invalid arguments; neither block nor hash specified")
	}
	if err != nil {
		return nil, err
	}
	// try to recompute the state
	reexec := defaultTraceReexec
	if config != nil && config.Reexec != nil {
		reexec = *config.Reexec
	}
	statedb, err := api.backend.StateAtBlock(ctx, block, reexec, nil, true, false)
	if err != nil {
		return nil, err
	}
	// Apply the customized state rules if required.
	if config != nil {
		if err := config.StateOverrides.Apply(statedb); err != nil {
			return nil, err
		}
	}
	// Execute the trace
	msg, err := args.ToMessage(api.backend.RPCGasCap(), block.BaseFee())
	if err != nil {
		return nil, err
	}
	vmctx := core.NewEVMBlockContext(block.Header(), api.chainContext(ctx), nil)

	var traceConfig *TraceConfig
	if config != nil {
		traceConfig = &TraceConfig{
			Config:  config.Config,
			Tracer:  config.Tracer,
			Timeout: config.Timeout,
			Reexec:  config.Reexec,
		}
	}
	return api.traceTx(ctx, msg, new(Context), vmctx, statedb, traceConfig)
}

// traceTx configures a new tracer according to the provided configuration, and
// executes the given message in the provided environment. The return value will
// be tracer dependent.
func (api *API) traceTx(ctx context.Context, message core.Message, txctx *Context, vmctx vm.BlockContext, statedb *state.StateDB, config *TraceConfig) (interface{}, error) {
	// Assemble the structured logger or the JavaScript tracer
	var (
		tracer    vm.EVMLogger
		err       error
		txContext = core.NewEVMTxContext(message)
	)
	switch {
	case config == nil:
<<<<<<< HEAD
		tracer = logger.NewStructLogger(nil)
=======
		tracer = vm.NewStructLogger(nil)
>>>>>>> 21a3b11d
	case config.Tracer != nil:
		// Define a meaningful timeout of a single transaction trace
		timeout := defaultTraceTimeout
		if config.Timeout != nil {
			if timeout, err = time.ParseDuration(*config.Timeout); err != nil {
				return nil, err
			}
		}
		if t, err := New(*config.Tracer, txctx); err != nil {
			return nil, err
		} else {
			deadlineCtx, cancel := context.WithTimeout(ctx, timeout)
<<<<<<< HEAD
			gopool.Submit(func() {
=======
			go func() {
>>>>>>> 21a3b11d
				<-deadlineCtx.Done()
				if errors.Is(deadlineCtx.Err(), context.DeadlineExceeded) {
					t.Stop(errors.New("execution timeout"))
				}
<<<<<<< HEAD
			})
=======
			}()
>>>>>>> 21a3b11d
			defer cancel()
			tracer = t
		}
	default:
		tracer = logger.NewStructLogger(config.Config)
	}
	// Run the transaction with tracing enabled.
	vmenv := vm.NewEVM(vmctx, txContext, statedb, api.backend.ChainConfig(), vm.Config{Debug: true, Tracer: tracer, NoBaseFee: true})

	if posa, ok := api.backend.Engine().(consensus.PoSA); ok && message.From() == vmctx.Coinbase &&
		posa.IsSystemContract(message.To()) && message.GasPrice().Cmp(big.NewInt(0)) == 0 {
		balance := statedb.GetBalance(consensus.SystemAddress)
		if balance.Cmp(common.Big0) > 0 {
			statedb.SetBalance(consensus.SystemAddress, big.NewInt(0))
			statedb.AddBalance(vmctx.Coinbase, balance)
		}
	}

	// Call Prepare to clear out the statedb access list
<<<<<<< HEAD
	statedb.Prepare(txctx.TxHash, txctx.TxIndex)
=======
	statedb.Prepare(txctx.TxHash, txctx.BlockHash, txctx.TxIndex)
>>>>>>> 21a3b11d

	result, err := core.ApplyMessage(vmenv, message, new(core.GasPool).AddGas(message.Gas()))
	if err != nil {
		return nil, fmt.Errorf("tracing failed: %w", err)
	}

	// Depending on the tracer type, format and return the output.
	switch tracer := tracer.(type) {
	case *logger.StructLogger:
		// If the result contains a revert reason, return it.
		returnVal := fmt.Sprintf("%x", result.Return())
		if len(result.Revert()) > 0 {
			returnVal = fmt.Sprintf("%x", result.Revert())
		}
		return &ethapi.ExecutionResult{
			Gas:         result.UsedGas,
			Failed:      result.Failed(),
			ReturnValue: returnVal,
			StructLogs:  ethapi.FormatLogs(tracer.StructLogs()),
		}, nil

	case Tracer:
		return tracer.GetResult()

	default:
		panic(fmt.Sprintf("bad tracer type %T", tracer))
	}
}

// APIs return the collection of RPC services the tracer package offers.
func APIs(backend Backend) []rpc.API {
	// Append all the local APIs and return
	return []rpc.API{
		{
			Namespace: "debug",
			Version:   "1.0",
			Service:   NewAPI(backend),
			Public:    false,
		},
	}
}<|MERGE_RESOLUTION|>--- conflicted
+++ resolved
@@ -277,11 +277,7 @@
 				blockCtx := core.NewEVMBlockContext(task.block.Header(), api.chainContext(localctx), nil)
 				// Trace all the transactions contained within
 				for i, tx := range task.block.Transactions() {
-<<<<<<< HEAD
 					msg, _ := tx.AsMessage(signer, task.block.BaseFee())
-=======
-					msg, _ := tx.AsMessage(signer)
->>>>>>> 21a3b11d
 					txctx := &Context{
 						BlockHash: task.block.Hash(),
 						TxIndex:   i,
@@ -533,14 +529,7 @@
 	)
 	for i, tx := range block.Transactions() {
 		var (
-<<<<<<< HEAD
 			msg, _    = tx.AsMessage(signer, block.BaseFee())
-			txContext = core.NewEVMTxContext(msg)
-			vmenv     = vm.NewEVM(vmctx, txContext, statedb, chainConfig, vm.Config{})
-		)
-		statedb.Prepare(tx.Hash(), i)
-=======
-			msg, _    = tx.AsMessage(signer)
 			txContext = core.NewEVMTxContext(msg)
 			vmenv     = vm.NewEVM(vmctx, txContext, statedb, chainConfig, vm.Config{})
 		)
@@ -555,8 +544,7 @@
 			}
 		}
 
-		statedb.Prepare(tx.Hash(), block.Hash(), i)
->>>>>>> 21a3b11d
+		statedb.Prepare(tx.Hash(), i)
 		if _, err := core.ApplyMessage(vmenv, msg, new(core.GasPool).AddGas(msg.Gas())); err != nil {
 			log.Warn("Tracing intermediate roots did not complete", "txindex", i, "txhash", tx.Hash(), "err", err)
 			// We intentionally don't return the error here: if we do, then the RPC server will not
@@ -621,19 +609,13 @@
 	}
 	blockHash := block.Hash()
 	for th := 0; th < threads; th++ {
-		blockCtx := blockCtx
-
 		pend.Add(1)
 		gopool.Submit(func() {
 			blockCtx := core.NewEVMBlockContext(block.Header(), api.chainContext(ctx), nil)
 			defer pend.Done()
 			// Fetch and execute the next transaction trace tasks
 			for task := range jobs {
-<<<<<<< HEAD
 				msg, _ := txs[task.index].AsMessage(signer, block.BaseFee())
-=======
-				msg, _ := txs[task.index].AsMessage(signer)
->>>>>>> 21a3b11d
 				txctx := &Context{
 					BlockHash: blockHash,
 					TxIndex:   task.index,
@@ -650,11 +632,7 @@
 	}
 	// Feed the transactions into the tracers and return
 	var failed error
-<<<<<<< HEAD
 	blockCtx := core.NewEVMBlockContext(block.Header(), api.chainContext(ctx), nil)
-=======
-	blockCtx = core.NewEVMBlockContext(block.Header(), api.chainContext(ctx), nil)
->>>>>>> 21a3b11d
 	for i, tx := range txs {
 		// Send the trace task over for execution
 		jobs <- &txTraceTask{statedb: statedb.Copy(), index: i}
@@ -925,11 +903,7 @@
 	)
 	switch {
 	case config == nil:
-<<<<<<< HEAD
 		tracer = logger.NewStructLogger(nil)
-=======
-		tracer = vm.NewStructLogger(nil)
->>>>>>> 21a3b11d
 	case config.Tracer != nil:
 		// Define a meaningful timeout of a single transaction trace
 		timeout := defaultTraceTimeout
@@ -942,20 +916,12 @@
 			return nil, err
 		} else {
 			deadlineCtx, cancel := context.WithTimeout(ctx, timeout)
-<<<<<<< HEAD
 			gopool.Submit(func() {
-=======
-			go func() {
->>>>>>> 21a3b11d
 				<-deadlineCtx.Done()
 				if errors.Is(deadlineCtx.Err(), context.DeadlineExceeded) {
 					t.Stop(errors.New("execution timeout"))
 				}
-<<<<<<< HEAD
 			})
-=======
-			}()
->>>>>>> 21a3b11d
 			defer cancel()
 			tracer = t
 		}
@@ -975,11 +941,7 @@
 	}
 
 	// Call Prepare to clear out the statedb access list
-<<<<<<< HEAD
 	statedb.Prepare(txctx.TxHash, txctx.TxIndex)
-=======
-	statedb.Prepare(txctx.TxHash, txctx.BlockHash, txctx.TxIndex)
->>>>>>> 21a3b11d
 
 	result, err := core.ApplyMessage(vmenv, message, new(core.GasPool).AddGas(message.Gas()))
 	if err != nil {
