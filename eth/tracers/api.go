// Copyright 2021 The go-ethereum Authors
// This file is part of the go-ethereum library.
//
// The go-ethereum library is free software: you can redistribute it and/or modify
// it under the terms of the GNU Lesser General Public License as published by
// the Free Software Foundation, either version 3 of the License, or
// (at your option) any later version.
//
// The go-ethereum library is distributed in the hope that it will be useful,
// but WITHOUT ANY WARRANTY; without even the implied warranty of
// MERCHANTABILITY or FITNESS FOR A PARTICULAR PURPOSE. See the
// GNU Lesser General Public License for more details.
//
// You should have received a copy of the GNU Lesser General Public License
// along with the go-ethereum library. If not, see <http://www.gnu.org/licenses/>.

package tracers

import (
	"bufio"
	"bytes"
	"context"
	"errors"
	"fmt"
	"io/ioutil"
	"math/big"
	"os"
	"runtime"
	"sync"
	"time"

	"github.com/ethereum/go-ethereum/common"
	"github.com/ethereum/go-ethereum/common/gopool"
	"github.com/ethereum/go-ethereum/common/hexutil"
	"github.com/ethereum/go-ethereum/consensus"
	"github.com/ethereum/go-ethereum/core"
	"github.com/ethereum/go-ethereum/core/rawdb"
	"github.com/ethereum/go-ethereum/core/state"
	"github.com/ethereum/go-ethereum/core/types"
	"github.com/ethereum/go-ethereum/core/vm"
	"github.com/ethereum/go-ethereum/eth/tracers/logger"
	"github.com/ethereum/go-ethereum/ethdb"
	"github.com/ethereum/go-ethereum/internal/ethapi"
	"github.com/ethereum/go-ethereum/log"
	"github.com/ethereum/go-ethereum/params"
	"github.com/ethereum/go-ethereum/rlp"
	"github.com/ethereum/go-ethereum/rpc"
)

const (
	// defaultTraceTimeout is the amount of time a single transaction can execute
	// by default before being forcefully aborted.
	defaultTraceTimeout = 5 * time.Second

	// defaultTraceReexec is the number of blocks the tracer is willing to go back
	// and reexecute to produce missing historical state necessary to run a specific
	// trace.
	defaultTraceReexec = uint64(128)

	// defaultTracechainMemLimit is the size of the triedb, at which traceChain
	// switches over and tries to use a disk-backed database instead of building
	// on top of memory.
	// For non-archive nodes, this limit _will_ be overblown, as disk-backed tries
	// will only be found every ~15K blocks or so.
	defaultTracechainMemLimit = common.StorageSize(500 * 1024 * 1024)
)

// Backend interface provides the common API services (that are provided by
// both full and light clients) with access to necessary functions.
type Backend interface {
	HeaderByHash(ctx context.Context, hash common.Hash) (*types.Header, error)
	HeaderByNumber(ctx context.Context, number rpc.BlockNumber) (*types.Header, error)
	BlockByHash(ctx context.Context, hash common.Hash) (*types.Block, error)
	BlockByNumber(ctx context.Context, number rpc.BlockNumber) (*types.Block, error)
	GetTransaction(ctx context.Context, txHash common.Hash) (*types.Transaction, common.Hash, uint64, uint64, error)
	RPCGasCap() uint64
	ChainConfig() *params.ChainConfig
	Engine() consensus.Engine
	ChainDb() ethdb.Database
	// StateAtBlock returns the state corresponding to the stateroot of the block.
	// N.B: For executing transactions on block N, the required stateRoot is block N-1,
	// so this method should be called with the parent.
	StateAtBlock(ctx context.Context, block *types.Block, reexec uint64, base *state.StateDB, checkLive, preferDisk bool) (*state.StateDB, error)
	StateAtTransaction(ctx context.Context, block *types.Block, txIndex int, reexec uint64) (core.Message, vm.BlockContext, *state.StateDB, error)
}

// API is the collection of tracing APIs exposed over the private debugging endpoint.
type API struct {
	backend Backend
}

// NewAPI creates a new API definition for the tracing methods of the Ethereum service.
func NewAPI(backend Backend) *API {
	return &API{backend: backend}
}

type chainContext struct {
	api *API
	ctx context.Context
}

func (context *chainContext) Engine() consensus.Engine {
	return context.api.backend.Engine()
}

func (context *chainContext) GetHeader(hash common.Hash, number uint64) *types.Header {
	header, err := context.api.backend.HeaderByNumber(context.ctx, rpc.BlockNumber(number))
	if err != nil {
		return nil
	}
	if header.Hash() == hash {
		return header
	}
	header, err = context.api.backend.HeaderByHash(context.ctx, hash)
	if err != nil {
		return nil
	}
	return header
}

// chainContext construts the context reader which is used by the evm for reading
// the necessary chain context.
func (api *API) chainContext(ctx context.Context) core.ChainContext {
	return &chainContext{api: api, ctx: ctx}
}

// blockByNumber is the wrapper of the chain access function offered by the backend.
// It will return an error if the block is not found.
func (api *API) blockByNumber(ctx context.Context, number rpc.BlockNumber) (*types.Block, error) {
	block, err := api.backend.BlockByNumber(ctx, number)
	if err != nil {
		return nil, err
	}
	if block == nil {
		return nil, fmt.Errorf("block #%d not found", number)
	}
	return block, nil
}

// blockByHash is the wrapper of the chain access function offered by the backend.
// It will return an error if the block is not found.
func (api *API) blockByHash(ctx context.Context, hash common.Hash) (*types.Block, error) {
	block, err := api.backend.BlockByHash(ctx, hash)
	if err != nil {
		return nil, err
	}
	if block == nil {
		return nil, fmt.Errorf("block %s not found", hash.Hex())
	}
	return block, nil
}

// blockByNumberAndHash is the wrapper of the chain access function offered by
// the backend. It will return an error if the block is not found.
//
// Note this function is friendly for the light client which can only retrieve the
// historical(before the CHT) header/block by number.
func (api *API) blockByNumberAndHash(ctx context.Context, number rpc.BlockNumber, hash common.Hash) (*types.Block, error) {
	block, err := api.blockByNumber(ctx, number)
	if err != nil {
		return nil, err
	}
	if block.Hash() == hash {
		return block, nil
	}
	return api.blockByHash(ctx, hash)
}

// TraceConfig holds extra parameters to trace functions.
type TraceConfig struct {
	*logger.Config
	Tracer  *string
	Timeout *string
	Reexec  *uint64
}

// TraceCallConfig is the config for traceCall API. It holds one more
// field to override the state for tracing.
type TraceCallConfig struct {
	*logger.Config
	Tracer         *string
	Timeout        *string
	Reexec         *uint64
	StateOverrides *ethapi.StateOverride
}

// StdTraceConfig holds extra parameters to standard-json trace functions.
type StdTraceConfig struct {
	logger.Config
	Reexec *uint64
	TxHash common.Hash
}

// txTraceResult is the result of a single transaction trace.
type txTraceResult struct {
	Result interface{} `json:"result,omitempty"` // Trace results produced by the tracer
	Error  string      `json:"error,omitempty"`  // Trace failure produced by the tracer
}

// blockTraceTask represents a single block trace task when an entire chain is
// being traced.
type blockTraceTask struct {
	statedb *state.StateDB   // Intermediate state prepped for tracing
	block   *types.Block     // Block to trace the transactions from
	rootref common.Hash      // Trie root reference held for this task
	results []*txTraceResult // Trace results procudes by the task
}

// blockTraceResult represets the results of tracing a single block when an entire
// chain is being traced.
type blockTraceResult struct {
	Block  hexutil.Uint64   `json:"block"`  // Block number corresponding to this trace
	Hash   common.Hash      `json:"hash"`   // Block hash corresponding to this trace
	Traces []*txTraceResult `json:"traces"` // Trace results produced by the task
}

// txTraceTask represents a single transaction trace task when an entire block
// is being traced.
type txTraceTask struct {
	statedb *state.StateDB // Intermediate state prepped for tracing
	index   int            // Transaction offset in the block
}

// TraceChain returns the structured logs created during the execution of EVM
// between two blocks (excluding start) and returns them as a JSON object.
func (api *API) TraceChain(ctx context.Context, start, end rpc.BlockNumber, config *TraceConfig) (*rpc.Subscription, error) { // Fetch the block interval that we want to trace
	from, err := api.blockByNumber(ctx, start)
	if err != nil {
		return nil, err
	}
	to, err := api.blockByNumber(ctx, end)
	if err != nil {
		return nil, err
	}
	if from.Number().Cmp(to.Number()) >= 0 {
		return nil, fmt.Errorf("end block (#%d) needs to come after start block (#%d)", end, start)
	}
	return api.traceChain(ctx, from, to, config)
}

// traceChain configures a new tracer according to the provided configuration, and
// executes all the transactions contained within. The return value will be one item
// per transaction, dependent on the requested tracer.
func (api *API) traceChain(ctx context.Context, start, end *types.Block, config *TraceConfig) (*rpc.Subscription, error) {
	// Tracing a chain is a **long** operation, only do with subscriptions
	notifier, supported := rpc.NotifierFromContext(ctx)
	if !supported {
		return &rpc.Subscription{}, rpc.ErrNotificationsUnsupported
	}
	sub := notifier.CreateSubscription()

	// Prepare all the states for tracing. Note this procedure can take very
	// long time. Timeout mechanism is necessary.
	reexec := defaultTraceReexec
	if config != nil && config.Reexec != nil {
		reexec = *config.Reexec
	}
	blocks := int(end.NumberU64() - start.NumberU64())
	threads := runtime.NumCPU()
	if threads > blocks {
		threads = blocks
	}
	var (
		pend     = new(sync.WaitGroup)
		tasks    = make(chan *blockTraceTask, threads)
		results  = make(chan *blockTraceTask, threads)
		localctx = context.Background()
	)
	for th := 0; th < threads; th++ {
		pend.Add(1)
		gopool.Submit(func() {
			defer pend.Done()

			// Fetch and execute the next block trace tasks
			for task := range tasks {
				signer := types.MakeSigner(api.backend.ChainConfig(), task.block.Number())
				blockCtx := core.NewEVMBlockContext(task.block.Header(), api.chainContext(localctx), nil)
				// Trace all the transactions contained within
				for i, tx := range task.block.Transactions() {
					msg, _ := tx.AsMessage(signer, task.block.BaseFee())
					txctx := &Context{
						BlockHash: task.block.Hash(),
						TxIndex:   i,
						TxHash:    tx.Hash(),
					}
					res, err := api.traceTx(localctx, msg, txctx, blockCtx, task.statedb, config)
					if err != nil {
						task.results[i] = &txTraceResult{Error: err.Error()}
						log.Warn("Tracing failed", "hash", tx.Hash(), "block", task.block.NumberU64(), "err", err)
						break
					}
					// Only delete empty objects if EIP158/161 (a.k.a Spurious Dragon) is in effect
					task.statedb.Finalise(api.backend.ChainConfig().IsEIP158(task.block.Number()))
					task.results[i] = &txTraceResult{Result: res}
				}
				// Stream the result back to the user or abort on teardown
				select {
				case results <- task:
				case <-notifier.Closed():
					return
				}
			}
		})
	}
	// Start a goroutine to feed all the blocks into the tracers
	var (
		begin     = time.Now()
		derefTodo []common.Hash // list of hashes to dereference from the db
		derefsMu  sync.Mutex    // mutex for the derefs
	)

	gopool.Submit(func() {
		var (
			logged  time.Time
			number  uint64
			traced  uint64
			failed  error
			parent  common.Hash
			statedb *state.StateDB
		)
		// Ensure everything is properly cleaned up on any exit path
		defer func() {
			close(tasks)
			pend.Wait()

			switch {
			case failed != nil:
				log.Warn("Chain tracing failed", "start", start.NumberU64(), "end", end.NumberU64(), "transactions", traced, "elapsed", time.Since(begin), "err", failed)
			case number < end.NumberU64():
				log.Warn("Chain tracing aborted", "start", start.NumberU64(), "end", end.NumberU64(), "abort", number, "transactions", traced, "elapsed", time.Since(begin))
			default:
				log.Info("Chain tracing finished", "start", start.NumberU64(), "end", end.NumberU64(), "transactions", traced, "elapsed", time.Since(begin))
			}
			close(results)
		}()
		var preferDisk bool
		// Feed all the blocks both into the tracer, as well as fast process concurrently
		for number = start.NumberU64(); number < end.NumberU64(); number++ {
			// Stop tracing if interruption was requested
			select {
			case <-notifier.Closed():
				return
			default:
			}
			// clean out any derefs
			derefsMu.Lock()
			for _, h := range derefTodo {
				statedb.Database().TrieDB().Dereference(h)
			}
			derefTodo = derefTodo[:0]
			derefsMu.Unlock()

			// Print progress logs if long enough time elapsed
			if time.Since(logged) > 8*time.Second {
				logged = time.Now()
				log.Info("Tracing chain segment", "start", start.NumberU64(), "end", end.NumberU64(), "current", number, "transactions", traced, "elapsed", time.Since(begin))
			}
			// Retrieve the parent state to trace on top
			block, err := api.blockByNumber(localctx, rpc.BlockNumber(number))
			if err != nil {
				failed = err
				break
			}
			// Prepare the statedb for tracing. Don't use the live database for
			// tracing to avoid persisting state junks into the database.
			statedb, err = api.backend.StateAtBlock(localctx, block, reexec, statedb, false, preferDisk)
			if err != nil {
				failed = err
				break
			}
			if trieDb := statedb.Database().TrieDB(); trieDb != nil {
				// Hold the reference for tracer, will be released at the final stage
				trieDb.Reference(block.Root(), common.Hash{})

				// Release the parent state because it's already held by the tracer
				if parent != (common.Hash{}) {
					trieDb.Dereference(parent)
				}
				// Prefer disk if the trie db memory grows too much
				s1, s2 := trieDb.Size()
				if !preferDisk && (s1+s2) > defaultTracechainMemLimit {
					log.Info("Switching to prefer-disk mode for tracing", "size", s1+s2)
					preferDisk = true
				}
			}
			parent = block.Root()

			next, err := api.blockByNumber(localctx, rpc.BlockNumber(number+1))
			if err != nil {
				failed = err
				break
			}
			// Send the block over to the concurrent tracers (if not in the fast-forward phase)
			txs := next.Transactions()
			select {
			case tasks <- &blockTraceTask{statedb: statedb.Copy(), block: next, rootref: block.Root(), results: make([]*txTraceResult, len(txs))}:
			case <-notifier.Closed():
				return
			}
			traced += uint64(len(txs))
		}
	})

	// Keep reading the trace results and stream the to the user
	gopool.Submit(func() {
		var (
			done = make(map[uint64]*blockTraceResult)
			next = start.NumberU64() + 1
		)
		for res := range results {
			// Queue up next received result
			result := &blockTraceResult{
				Block:  hexutil.Uint64(res.block.NumberU64()),
				Hash:   res.block.Hash(),
				Traces: res.results,
			}
			// Schedule any parent tries held in memory by this task for dereferencing
			done[uint64(result.Block)] = result
			derefsMu.Lock()
			derefTodo = append(derefTodo, res.rootref)
			derefsMu.Unlock()
			// Stream completed traces to the user, aborting on the first error
			for result, ok := done[next]; ok; result, ok = done[next] {
				if len(result.Traces) > 0 || next == end.NumberU64() {
					notifier.Notify(sub.ID, result)
				}
				delete(done, next)
				next++
			}
		}
	})
	return sub, nil
}

// TraceBlockByNumber returns the structured logs created during the execution of
// EVM and returns them as a JSON object.
func (api *API) TraceBlockByNumber(ctx context.Context, number rpc.BlockNumber, config *TraceConfig) ([]*txTraceResult, error) {
	block, err := api.blockByNumber(ctx, number)
	if err != nil {
		return nil, err
	}
	return api.traceBlock(ctx, block, config)
}

// TraceBlockByHash returns the structured logs created during the execution of
// EVM and returns them as a JSON object.
func (api *API) TraceBlockByHash(ctx context.Context, hash common.Hash, config *TraceConfig) ([]*txTraceResult, error) {
	block, err := api.blockByHash(ctx, hash)
	if err != nil {
		return nil, err
	}
	return api.traceBlock(ctx, block, config)
}

// TraceBlock returns the structured logs created during the execution of EVM
// and returns them as a JSON object.
func (api *API) TraceBlock(ctx context.Context, blob []byte, config *TraceConfig) ([]*txTraceResult, error) {
	block := new(types.Block)
	if err := rlp.Decode(bytes.NewReader(blob), block); err != nil {
		return nil, fmt.Errorf("could not decode block: %v", err)
	}
	return api.traceBlock(ctx, block, config)
}

// TraceBlockFromFile returns the structured logs created during the execution of
// EVM and returns them as a JSON object.
func (api *API) TraceBlockFromFile(ctx context.Context, file string, config *TraceConfig) ([]*txTraceResult, error) {
	blob, err := ioutil.ReadFile(file)
	if err != nil {
		return nil, fmt.Errorf("could not read file: %v", err)
	}
	return api.TraceBlock(ctx, blob, config)
}

// TraceBadBlock returns the structured logs created during the execution of
// EVM against a block pulled from the pool of bad ones and returns them as a JSON
// object.
func (api *API) TraceBadBlock(ctx context.Context, hash common.Hash, config *TraceConfig) ([]*txTraceResult, error) {
	block := rawdb.ReadBadBlock(api.backend.ChainDb(), hash)
	if block == nil {
		return nil, fmt.Errorf("bad block %#x not found", hash)
	}
	return api.traceBlock(ctx, block, config)
}

// StandardTraceBlockToFile dumps the structured logs created during the
// execution of EVM to the local file system and returns a list of files
// to the caller.
func (api *API) StandardTraceBlockToFile(ctx context.Context, hash common.Hash, config *StdTraceConfig) ([]string, error) {
	block, err := api.blockByHash(ctx, hash)
	if err != nil {
		return nil, err
	}
	return api.standardTraceBlockToFile(ctx, block, config)
}

// IntermediateRoots executes a block (bad- or canon- or side-), and returns a list
// of intermediate roots: the stateroot after each transaction.
func (api *API) IntermediateRoots(ctx context.Context, hash common.Hash, config *TraceConfig) ([]common.Hash, error) {
	block, _ := api.blockByHash(ctx, hash)
	if block == nil {
		// Check in the bad blocks
		block = rawdb.ReadBadBlock(api.backend.ChainDb(), hash)
	}
	if block == nil {
		return nil, fmt.Errorf("block %#x not found", hash)
	}
	if block.NumberU64() == 0 {
		return nil, errors.New("genesis is not traceable")
	}
	parent, err := api.blockByNumberAndHash(ctx, rpc.BlockNumber(block.NumberU64()-1), block.ParentHash())
	if err != nil {
		return nil, err
	}
	reexec := defaultTraceReexec
	if config != nil && config.Reexec != nil {
		reexec = *config.Reexec
	}
	statedb, err := api.backend.StateAtBlock(ctx, parent, reexec, nil, true, false)
	if err != nil {
		return nil, err
	}
	var (
		roots              []common.Hash
		signer             = types.MakeSigner(api.backend.ChainConfig(), block.Number())
		chainConfig        = api.backend.ChainConfig()
		vmctx              = core.NewEVMBlockContext(block.Header(), api.chainContext(ctx), nil)
		deleteEmptyObjects = chainConfig.IsEIP158(block.Number())
	)
	for i, tx := range block.Transactions() {
		var (
			msg, _    = tx.AsMessage(signer, block.BaseFee())
			txContext = core.NewEVMTxContext(msg)
			vmenv     = vm.NewEVM(vmctx, txContext, statedb, chainConfig, vm.Config{})
		)
		statedb.Prepare(tx.Hash(), i)
		if _, err := core.ApplyMessage(vmenv, msg, new(core.GasPool).AddGas(msg.Gas())); err != nil {
			log.Warn("Tracing intermediate roots did not complete", "txindex", i, "txhash", tx.Hash(), "err", err)
			// We intentionally don't return the error here: if we do, then the RPC server will not
			// return the roots. Most likely, the caller already knows that a certain transaction fails to
			// be included, but still want the intermediate roots that led to that point.
			// It may happen the tx_N causes an erroneous state, which in turn causes tx_N+M to not be
			// executable.
			// N.B: This should never happen while tracing canon blocks, only when tracing bad blocks.
			return roots, nil
		}
		// calling IntermediateRoot will internally call Finalize on the state
		// so any modifications are written to the trie
		roots = append(roots, statedb.IntermediateRoot(deleteEmptyObjects))
	}
	return roots, nil
}

// StandardTraceBadBlockToFile dumps the structured logs created during the
// execution of EVM against a block pulled from the pool of bad ones to the
// local file system and returns a list of files to the caller.
func (api *API) StandardTraceBadBlockToFile(ctx context.Context, hash common.Hash, config *StdTraceConfig) ([]string, error) {
	block := rawdb.ReadBadBlock(api.backend.ChainDb(), hash)
	if block == nil {
		return nil, fmt.Errorf("bad block %#x not found", hash)
	}
	return api.standardTraceBlockToFile(ctx, block, config)
}

// traceBlock configures a new tracer according to the provided configuration, and
// executes all the transactions contained within. The return value will be one item
// per transaction, dependent on the requestd tracer.
func (api *API) traceBlock(ctx context.Context, block *types.Block, config *TraceConfig) ([]*txTraceResult, error) {
	if block.NumberU64() == 0 {
		return nil, errors.New("genesis is not traceable")
	}
	parent, err := api.blockByNumberAndHash(ctx, rpc.BlockNumber(block.NumberU64()-1), block.ParentHash())
	if err != nil {
		return nil, err
	}
	reexec := defaultTraceReexec
	if config != nil && config.Reexec != nil {
		reexec = *config.Reexec
	}
	statedb, err := api.backend.StateAtBlock(ctx, parent, reexec, nil, true, false)
	if err != nil {
		return nil, err
	}
	// Execute all the transaction contained within the block concurrently
	var (
		signer  = types.MakeSigner(api.backend.ChainConfig(), block.Number())
		txs     = block.Transactions()
		results = make([]*txTraceResult, len(txs))

		pend = new(sync.WaitGroup)
		jobs = make(chan *txTraceTask, len(txs))
	)
	threads := runtime.NumCPU()
	if threads > len(txs) {
		threads = len(txs)
	}
	blockHash := block.Hash()
	for th := 0; th < threads; th++ {
		pend.Add(1)
<<<<<<< HEAD
		go func() {
			blockCtx := core.NewEVMBlockContext(block.Header(), api.chainContext(ctx), nil)
=======
		gopool.Submit(func() {
>>>>>>> 69ce7f1e
			defer pend.Done()
			// Fetch and execute the next transaction trace tasks
			for task := range jobs {
				msg, _ := txs[task.index].AsMessage(signer, block.BaseFee())
				txctx := &Context{
					BlockHash: blockHash,
					TxIndex:   task.index,
					TxHash:    txs[task.index].Hash(),
				}
				res, err := api.traceTx(ctx, msg, txctx, blockCtx, task.statedb, config)
				if err != nil {
					results[task.index] = &txTraceResult{Error: err.Error()}
					continue
				}
				results[task.index] = &txTraceResult{Result: res}
			}
		})
	}
	// Feed the transactions into the tracers and return
	var failed error
	blockCtx := core.NewEVMBlockContext(block.Header(), api.chainContext(ctx), nil)
	for i, tx := range txs {
		// Send the trace task over for execution
		jobs <- &txTraceTask{statedb: statedb.Copy(), index: i}

		// Generate the next state snapshot fast without tracing
		msg, _ := tx.AsMessage(signer, block.BaseFee())
		if posa, ok := api.backend.Engine().(consensus.PoSA); ok {
			if isSystem, _ := posa.IsSystemTransaction(tx, block.Header()); isSystem {
				balance := statedb.GetBalance(consensus.SystemAddress)
				if balance.Cmp(common.Big0) > 0 {
					statedb.SetBalance(consensus.SystemAddress, big.NewInt(0))
					statedb.AddBalance(block.Header().Coinbase, balance)
				}
			}
		}
		statedb.Prepare(tx.Hash(), i)
		vmenv := vm.NewEVM(blockCtx, core.NewEVMTxContext(msg), statedb, api.backend.ChainConfig(), vm.Config{})
		if _, err := core.ApplyMessage(vmenv, msg, new(core.GasPool).AddGas(msg.Gas())); err != nil {
			failed = err
			break
		}
		// Finalize the state so any modifications are written to the trie
		// Only delete empty objects if EIP158/161 (a.k.a Spurious Dragon) is in effect
		statedb.Finalise(vmenv.ChainConfig().IsEIP158(block.Number()))
	}
	close(jobs)
	pend.Wait()

	// If execution failed in between, abort
	if failed != nil {
		return nil, failed
	}
	return results, nil
}

// standardTraceBlockToFile configures a new tracer which uses standard JSON output,
// and traces either a full block or an individual transaction. The return value will
// be one filename per transaction traced.
func (api *API) standardTraceBlockToFile(ctx context.Context, block *types.Block, config *StdTraceConfig) ([]string, error) {
	// If we're tracing a single transaction, make sure it's present
	if config != nil && config.TxHash != (common.Hash{}) {
		if !containsTx(block, config.TxHash) {
			return nil, fmt.Errorf("transaction %#x not found in block", config.TxHash)
		}
	}
	if block.NumberU64() == 0 {
		return nil, errors.New("genesis is not traceable")
	}
	parent, err := api.blockByNumberAndHash(ctx, rpc.BlockNumber(block.NumberU64()-1), block.ParentHash())
	if err != nil {
		return nil, err
	}
	reexec := defaultTraceReexec
	if config != nil && config.Reexec != nil {
		reexec = *config.Reexec
	}
	statedb, err := api.backend.StateAtBlock(ctx, parent, reexec, nil, true, false)
	if err != nil {
		return nil, err
	}
	// Retrieve the tracing configurations, or use default values
	var (
		logConfig logger.Config
		txHash    common.Hash
	)
	if config != nil {
		logConfig = config.Config
		txHash = config.TxHash
	}
	logConfig.Debug = true

	// Execute transaction, either tracing all or just the requested one
	var (
		dumps       []string
		signer      = types.MakeSigner(api.backend.ChainConfig(), block.Number())
		chainConfig = api.backend.ChainConfig()
		vmctx       = core.NewEVMBlockContext(block.Header(), api.chainContext(ctx), nil)
		canon       = true
	)
	// Check if there are any overrides: the caller may wish to enable a future
	// fork when executing this block. Note, such overrides are only applicable to the
	// actual specified block, not any preceding blocks that we have to go through
	// in order to obtain the state.
	// Therefore, it's perfectly valid to specify `"futureForkBlock": 0`, to enable `futureFork`

	if config != nil && config.Overrides != nil {
		// Copy the config, to not screw up the main config
		// Note: the Clique-part is _not_ deep copied
		chainConfigCopy := new(params.ChainConfig)
		*chainConfigCopy = *chainConfig
		chainConfig = chainConfigCopy
		if berlin := config.Config.Overrides.BerlinBlock; berlin != nil {
			chainConfig.BerlinBlock = berlin
			canon = false
		}
	}
	for i, tx := range block.Transactions() {
		// Prepare the trasaction for un-traced execution
		var (
			msg, _    = tx.AsMessage(signer, block.BaseFee())
			txContext = core.NewEVMTxContext(msg)
			vmConf    vm.Config
			dump      *os.File
			writer    *bufio.Writer
			err       error
		)
		// If the transaction needs tracing, swap out the configs
		if tx.Hash() == txHash || txHash == (common.Hash{}) {
			// Generate a unique temporary file to dump it into
			prefix := fmt.Sprintf("block_%#x-%d-%#x-", block.Hash().Bytes()[:4], i, tx.Hash().Bytes()[:4])
			if !canon {
				prefix = fmt.Sprintf("%valt-", prefix)
			}
			dump, err = ioutil.TempFile(os.TempDir(), prefix)
			if err != nil {
				return nil, err
			}
			dumps = append(dumps, dump.Name())

			// Swap out the noop logger to the standard tracer
			writer = bufio.NewWriter(dump)
			vmConf = vm.Config{
				Debug:                   true,
				Tracer:                  logger.NewJSONLogger(&logConfig, writer),
				EnablePreimageRecording: true,
			}
		}
		// Execute the transaction and flush any traces to disk
		vmenv := vm.NewEVM(vmctx, txContext, statedb, chainConfig, vmConf)
		statedb.Prepare(tx.Hash(), i)
		_, err = core.ApplyMessage(vmenv, msg, new(core.GasPool).AddGas(msg.Gas()))
		if writer != nil {
			writer.Flush()
		}
		if dump != nil {
			dump.Close()
			log.Info("Wrote standard trace", "file", dump.Name())
		}
		if err != nil {
			return dumps, err
		}
		// Finalize the state so any modifications are written to the trie
		// Only delete empty objects if EIP158/161 (a.k.a Spurious Dragon) is in effect
		statedb.Finalise(vmenv.ChainConfig().IsEIP158(block.Number()))

		// If we've traced the transaction we were looking for, abort
		if tx.Hash() == txHash {
			break
		}
	}
	return dumps, nil
}

// containsTx reports whether the transaction with a certain hash
// is contained within the specified block.
func containsTx(block *types.Block, hash common.Hash) bool {
	for _, tx := range block.Transactions() {
		if tx.Hash() == hash {
			return true
		}
	}
	return false
}

// TraceTransaction returns the structured logs created during the execution of EVM
// and returns them as a JSON object.
func (api *API) TraceTransaction(ctx context.Context, hash common.Hash, config *TraceConfig) (interface{}, error) {
	_, blockHash, blockNumber, index, err := api.backend.GetTransaction(ctx, hash)
	if err != nil {
		return nil, err
	}
	// It shouldn't happen in practice.
	if blockNumber == 0 {
		return nil, errors.New("genesis is not traceable")
	}
	reexec := defaultTraceReexec
	if config != nil && config.Reexec != nil {
		reexec = *config.Reexec
	}
	block, err := api.blockByNumberAndHash(ctx, rpc.BlockNumber(blockNumber), blockHash)
	if err != nil {
		return nil, err
	}
	msg, vmctx, statedb, err := api.backend.StateAtTransaction(ctx, block, int(index), reexec)
	if err != nil {
		return nil, err
	}
	txctx := &Context{
		BlockHash: blockHash,
		TxIndex:   int(index),
		TxHash:    hash,
	}
	return api.traceTx(ctx, msg, txctx, vmctx, statedb, config)
}

// TraceCall lets you trace a given eth_call. It collects the structured logs
// created during the execution of EVM if the given transaction was added on
// top of the provided block and returns them as a JSON object.
// You can provide -2 as a block number to trace on top of the pending block.
func (api *API) TraceCall(ctx context.Context, args ethapi.TransactionArgs, blockNrOrHash rpc.BlockNumberOrHash, config *TraceCallConfig) (interface{}, error) {
	// Try to retrieve the specified block
	var (
		err   error
		block *types.Block
	)
	if hash, ok := blockNrOrHash.Hash(); ok {
		block, err = api.blockByHash(ctx, hash)
	} else if number, ok := blockNrOrHash.Number(); ok {
		block, err = api.blockByNumber(ctx, number)
	} else {
		return nil, errors.New("invalid arguments; neither block nor hash specified")
	}
	if err != nil {
		return nil, err
	}
	// try to recompute the state
	reexec := defaultTraceReexec
	if config != nil && config.Reexec != nil {
		reexec = *config.Reexec
	}
	statedb, err := api.backend.StateAtBlock(ctx, block, reexec, nil, true, false)
	if err != nil {
		return nil, err
	}
	// Apply the customized state rules if required.
	if config != nil {
		if err := config.StateOverrides.Apply(statedb); err != nil {
			return nil, err
		}
	}
	// Execute the trace
	msg, err := args.ToMessage(api.backend.RPCGasCap(), block.BaseFee())
	if err != nil {
		return nil, err
	}
	vmctx := core.NewEVMBlockContext(block.Header(), api.chainContext(ctx), nil)

	var traceConfig *TraceConfig
	if config != nil {
		traceConfig = &TraceConfig{
			Config:  config.Config,
			Tracer:  config.Tracer,
			Timeout: config.Timeout,
			Reexec:  config.Reexec,
		}
	}
	return api.traceTx(ctx, msg, new(Context), vmctx, statedb, traceConfig)
}

// traceTx configures a new tracer according to the provided configuration, and
// executes the given message in the provided environment. The return value will
// be tracer dependent.
func (api *API) traceTx(ctx context.Context, message core.Message, txctx *Context, vmctx vm.BlockContext, statedb *state.StateDB, config *TraceConfig) (interface{}, error) {
	// Assemble the structured logger or the JavaScript tracer
	var (
		tracer    vm.EVMLogger
		err       error
		txContext = core.NewEVMTxContext(message)
	)
	switch {
	case config == nil:
		tracer = logger.NewStructLogger(nil)
	case config.Tracer != nil:
		// Define a meaningful timeout of a single transaction trace
		timeout := defaultTraceTimeout
		if config.Timeout != nil {
			if timeout, err = time.ParseDuration(*config.Timeout); err != nil {
				return nil, err
			}
		}
		if t, err := New(*config.Tracer, txctx); err != nil {
			return nil, err
		} else {
			deadlineCtx, cancel := context.WithTimeout(ctx, timeout)
			go func() {
				<-deadlineCtx.Done()
				if errors.Is(deadlineCtx.Err(), context.DeadlineExceeded) {
					t.Stop(errors.New("execution timeout"))
				}
			}()
			defer cancel()
			tracer = t
		}
<<<<<<< HEAD
=======
		// Handle timeouts and RPC cancellations
		deadlineCtx, cancel := context.WithTimeout(ctx, timeout)
		gopool.Submit(func() {
			<-deadlineCtx.Done()
			if deadlineCtx.Err() == context.DeadlineExceeded {
				tracer.(*Tracer).Stop(errors.New("execution timeout"))
			}
		})
		defer cancel()

	case config == nil:
		tracer = vm.NewStructLogger(nil)

>>>>>>> 69ce7f1e
	default:
		tracer = logger.NewStructLogger(config.Config)
	}
	// Run the transaction with tracing enabled.
	vmenv := vm.NewEVM(vmctx, txContext, statedb, api.backend.ChainConfig(), vm.Config{Debug: true, Tracer: tracer, NoBaseFee: true})

	if posa, ok := api.backend.Engine().(consensus.PoSA); ok && message.From() == vmctx.Coinbase &&
		posa.IsSystemContract(message.To()) && message.GasPrice().Cmp(big.NewInt(0)) == 0 {
		balance := statedb.GetBalance(consensus.SystemAddress)
		if balance.Cmp(common.Big0) > 0 {
			statedb.SetBalance(consensus.SystemAddress, big.NewInt(0))
			statedb.AddBalance(vmctx.Coinbase, balance)
		}
	}

	// Call Prepare to clear out the statedb access list
	statedb.Prepare(txctx.TxHash, txctx.TxIndex)

	result, err := core.ApplyMessage(vmenv, message, new(core.GasPool).AddGas(message.Gas()))
	if err != nil {
		return nil, fmt.Errorf("tracing failed: %w", err)
	}

	// Depending on the tracer type, format and return the output.
	switch tracer := tracer.(type) {
	case *logger.StructLogger:
		// If the result contains a revert reason, return it.
		returnVal := fmt.Sprintf("%x", result.Return())
		if len(result.Revert()) > 0 {
			returnVal = fmt.Sprintf("%x", result.Revert())
		}
		return &ethapi.ExecutionResult{
			Gas:         result.UsedGas,
			Failed:      result.Failed(),
			ReturnValue: returnVal,
			StructLogs:  ethapi.FormatLogs(tracer.StructLogs()),
		}, nil

	case Tracer:
		return tracer.GetResult()

	default:
		panic(fmt.Sprintf("bad tracer type %T", tracer))
	}
}

// APIs return the collection of RPC services the tracer package offers.
func APIs(backend Backend) []rpc.API {
	// Append all the local APIs and return
	return []rpc.API{
		{
			Namespace: "debug",
			Version:   "1.0",
			Service:   NewAPI(backend),
			Public:    false,
		},
	}
}<|MERGE_RESOLUTION|>--- conflicted
+++ resolved
@@ -597,12 +597,8 @@
 	blockHash := block.Hash()
 	for th := 0; th < threads; th++ {
 		pend.Add(1)
-<<<<<<< HEAD
-		go func() {
+		gopool.Submit(func() {
 			blockCtx := core.NewEVMBlockContext(block.Header(), api.chainContext(ctx), nil)
-=======
-		gopool.Submit(func() {
->>>>>>> 69ce7f1e
 			defer pend.Done()
 			// Fetch and execute the next transaction trace tasks
 			for task := range jobs {
@@ -898,31 +894,15 @@
 			return nil, err
 		} else {
 			deadlineCtx, cancel := context.WithTimeout(ctx, timeout)
-			go func() {
+			gopool.Submit(func() {
 				<-deadlineCtx.Done()
 				if errors.Is(deadlineCtx.Err(), context.DeadlineExceeded) {
 					t.Stop(errors.New("execution timeout"))
 				}
-			}()
+			})
 			defer cancel()
 			tracer = t
 		}
-<<<<<<< HEAD
-=======
-		// Handle timeouts and RPC cancellations
-		deadlineCtx, cancel := context.WithTimeout(ctx, timeout)
-		gopool.Submit(func() {
-			<-deadlineCtx.Done()
-			if deadlineCtx.Err() == context.DeadlineExceeded {
-				tracer.(*Tracer).Stop(errors.New("execution timeout"))
-			}
-		})
-		defer cancel()
-
-	case config == nil:
-		tracer = vm.NewStructLogger(nil)
-
->>>>>>> 69ce7f1e
 	default:
 		tracer = logger.NewStructLogger(config.Config)
 	}
