// Copyright 2015 The go-ethereum Authors
// This file is part of the go-ethereum library.
//
// The go-ethereum library is free software: you can redistribute it and/or modify
// it under the terms of the GNU Lesser General Public License as published by
// the Free Software Foundation, either version 3 of the License, or
// (at your option) any later version.
//
// The go-ethereum library is distributed in the hope that it will be useful,
// but WITHOUT ANY WARRANTY; without even the implied warranty of
// MERCHANTABILITY or FITNESS FOR A PARTICULAR PURPOSE. See the
// GNU Lesser General Public License for more details.
//
// You should have received a copy of the GNU Lesser General Public License
// along with the go-ethereum library. If not, see <http://www.gnu.org/licenses/>.

// Contains the active peer-set of the downloader, maintaining both failures
// as well as reputation metrics to prioritize the block retrievals.

package downloader

import (
	"errors"
	"math/big"
	"sync"
	"time"

	"github.com/ethereum/go-ethereum/common"
	"github.com/ethereum/go-ethereum/eth/protocols/eth"
	"github.com/ethereum/go-ethereum/event"
	"github.com/ethereum/go-ethereum/log"
	"github.com/ethereum/go-ethereum/p2p/msgrate"
)

const (
	maxLackingHashes = 4096 // Maximum number of entries allowed on the list or lacking items
)

var (
	errAlreadyRegistered = errors.New("peer is already registered")
	errNotRegistered     = errors.New("peer is not registered")
)

// peerConnection represents an active peer from which hashes and blocks are retrieved.
type peerConnection struct {
	id string // Unique identifier of the peer

	rates   *msgrate.Tracker         // Tracker to hone in on the number of items retrievable per second
	lacking map[common.Hash]struct{} // Set of hashes not to request (didn't have previously)

	peer Peer

	version uint       // Eth protocol version number to switch strategies
	log     log.Logger // Contextual logger to add extra infos to peer logs
	lock    sync.RWMutex
}

// LightPeer encapsulates the methods required to synchronise with a remote light peer.
type LightPeer interface {
	Head() (common.Hash, *big.Int)
	RequestHeadersByHash(common.Hash, int, int, bool, chan *eth.Response) (*eth.Request, error)
	RequestHeadersByNumber(uint64, int, int, bool, chan *eth.Response) (*eth.Request, error)
}

// Peer encapsulates the methods required to synchronise with a remote full peer.
type Peer interface {
	LightPeer
	RequestBodies([]common.Hash, chan *eth.Response) (*eth.Request, error)
	RequestReceipts([]common.Hash, chan *eth.Response) (*eth.Request, error)
}

// lightPeerWrapper wraps a LightPeer struct, stubbing out the Peer-only methods.
type lightPeerWrapper struct {
	peer LightPeer
}

func (w *lightPeerWrapper) Head() (common.Hash, *big.Int) { return w.peer.Head() }
func (w *lightPeerWrapper) RequestHeadersByHash(h common.Hash, amount int, skip int, reverse bool, sink chan *eth.Response) (*eth.Request, error) {
	return w.peer.RequestHeadersByHash(h, amount, skip, reverse, sink)
}
func (w *lightPeerWrapper) RequestHeadersByNumber(i uint64, amount int, skip int, reverse bool, sink chan *eth.Response) (*eth.Request, error) {
	return w.peer.RequestHeadersByNumber(i, amount, skip, reverse, sink)
}
func (w *lightPeerWrapper) RequestBodies([]common.Hash, chan *eth.Response) (*eth.Request, error) {
	panic("RequestBodies not supported in light client mode sync")
}
func (w *lightPeerWrapper) RequestReceipts([]common.Hash, chan *eth.Response) (*eth.Request, error) {
	panic("RequestReceipts not supported in light client mode sync")
}

// newPeerConnection creates a new downloader peer.
func newPeerConnection(id string, version uint, peer Peer, logger log.Logger) *peerConnection {
	return &peerConnection{
		id:      id,
		lacking: make(map[common.Hash]struct{}),
		peer:    peer,
		version: version,
		log:     logger,
	}
}

// Reset clears the internal state of a peer entity.
func (p *peerConnection) Reset() {
	p.lock.Lock()
	defer p.lock.Unlock()

	p.lacking = make(map[common.Hash]struct{})
}

<<<<<<< HEAD
// UpdateHeaderRate updates the peer's estimated header retrieval throughput with
// the current measurement.
func (p *peerConnection) UpdateHeaderRate(delivered int, elapsed time.Duration) {
	p.rates.Update(eth.BlockHeadersMsg, elapsed, delivered)
=======
// FetchHeaders sends a header retrieval request to the remote peer.
func (p *peerConnection) FetchHeaders(from uint64, count int) error {
	// Short circuit if the peer is already fetching
	if !atomic.CompareAndSwapInt32(&p.headerIdle, 0, 1) {
		return errAlreadyFetching
	}
	p.headerStarted = time.Now()

	// Issue the header retrieval request (absolute upwards without gaps)

	go p.peer.RequestHeadersByNumber(from, count, 0, false)
	return nil
>>>>>>> 69ce7f1e
}

// UpdateBodyRate updates the peer's estimated body retrieval throughput with the
// current measurement.
func (p *peerConnection) UpdateBodyRate(delivered int, elapsed time.Duration) {
	p.rates.Update(eth.BlockBodiesMsg, elapsed, delivered)
}

<<<<<<< HEAD
// UpdateReceiptRate updates the peer's estimated receipt retrieval throughput
// with the current measurement.
func (p *peerConnection) UpdateReceiptRate(delivered int, elapsed time.Duration) {
	p.rates.Update(eth.ReceiptsMsg, elapsed, delivered)
=======
// FetchReceipts sends a receipt retrieval request to the remote peer.
func (p *peerConnection) FetchReceipts(request *fetchRequest) error {
	// Short circuit if the peer is already fetching
	if !atomic.CompareAndSwapInt32(&p.receiptIdle, 0, 1) {
		return errAlreadyFetching
	}
	p.receiptStarted = time.Now()

	go func() {
		// Convert the header set to a retrievable slice
		hashes := make([]common.Hash, 0, len(request.Headers))
		for _, header := range request.Headers {
			hashes = append(hashes, header.Hash())
		}
		p.peer.RequestReceipts(hashes)
	}()

	return nil
}

// FetchNodeData sends a node state data retrieval request to the remote peer.
func (p *peerConnection) FetchNodeData(hashes []common.Hash) error {
	// Short circuit if the peer is already fetching
	if !atomic.CompareAndSwapInt32(&p.stateIdle, 0, 1) {
		return errAlreadyFetching
	}
	p.stateStarted = time.Now()
	go p.peer.RequestNodeData(hashes)

	return nil
>>>>>>> 69ce7f1e
}

// HeaderCapacity retrieves the peer's header download allowance based on its
// previously discovered throughput.
func (p *peerConnection) HeaderCapacity(targetRTT time.Duration) int {
	cap := p.rates.Capacity(eth.BlockHeadersMsg, targetRTT)
	if cap > MaxHeaderFetch {
		cap = MaxHeaderFetch
	}
	return cap
}

// BodyCapacity retrieves the peer's body download allowance based on its
// previously discovered throughput.
func (p *peerConnection) BodyCapacity(targetRTT time.Duration) int {
	cap := p.rates.Capacity(eth.BlockBodiesMsg, targetRTT)
	if cap > MaxBlockFetch {
		cap = MaxBlockFetch
	}
	return cap
}

// ReceiptCapacity retrieves the peers receipt download allowance based on its
// previously discovered throughput.
func (p *peerConnection) ReceiptCapacity(targetRTT time.Duration) int {
	cap := p.rates.Capacity(eth.ReceiptsMsg, targetRTT)
	if cap > MaxReceiptFetch {
		cap = MaxReceiptFetch
	}
	return cap
}

// MarkLacking appends a new entity to the set of items (blocks, receipts, states)
// that a peer is known not to have (i.e. have been requested before). If the
// set reaches its maximum allowed capacity, items are randomly dropped off.
func (p *peerConnection) MarkLacking(hash common.Hash) {
	p.lock.Lock()
	defer p.lock.Unlock()

	for len(p.lacking) >= maxLackingHashes {
		for drop := range p.lacking {
			delete(p.lacking, drop)
			break
		}
	}
	p.lacking[hash] = struct{}{}
}

// Lacks retrieves whether the hash of a blockchain item is on the peers lacking
// list (i.e. whether we know that the peer does not have it).
func (p *peerConnection) Lacks(hash common.Hash) bool {
	p.lock.RLock()
	defer p.lock.RUnlock()

	_, ok := p.lacking[hash]
	return ok
}

// peeringEvent is sent on the peer event feed when a remote peer connects or
// disconnects.
type peeringEvent struct {
	peer *peerConnection
	join bool
}

// peerSet represents the collection of active peer participating in the chain
// download procedure.
type peerSet struct {
	peers  map[string]*peerConnection
	rates  *msgrate.Trackers // Set of rate trackers to give the sync a common beat
	events event.Feed        // Feed to publish peer lifecycle events on

	lock sync.RWMutex
}

// newPeerSet creates a new peer set top track the active download sources.
func newPeerSet() *peerSet {
	return &peerSet{
		peers: make(map[string]*peerConnection),
		rates: msgrate.NewTrackers(log.New("proto", "eth")),
	}
}

// SubscribeEvents subscribes to peer arrival and departure events.
func (ps *peerSet) SubscribeEvents(ch chan<- *peeringEvent) event.Subscription {
	return ps.events.Subscribe(ch)
}

// Reset iterates over the current peer set, and resets each of the known peers
// to prepare for a next batch of block retrieval.
func (ps *peerSet) Reset() {
	ps.lock.RLock()
	defer ps.lock.RUnlock()

	for _, peer := range ps.peers {
		peer.Reset()
	}
}

// Register injects a new peer into the working set, or returns an error if the
// peer is already known.
//
// The method also sets the starting throughput values of the new peer to the
// average of all existing peers, to give it a realistic chance of being used
// for data retrievals.
func (ps *peerSet) Register(p *peerConnection) error {
	// Register the new peer with some meaningful defaults
	ps.lock.Lock()
	if _, ok := ps.peers[p.id]; ok {
		ps.lock.Unlock()
		return errAlreadyRegistered
	}
	p.rates = msgrate.NewTracker(ps.rates.MeanCapacities(), ps.rates.MedianRoundTrip())
	if err := ps.rates.Track(p.id, p.rates); err != nil {
		return err
	}
	ps.peers[p.id] = p
	ps.lock.Unlock()

	ps.events.Send(&peeringEvent{peer: p, join: true})
	return nil
}

// Unregister removes a remote peer from the active set, disabling any further
// actions to/from that particular entity.
func (ps *peerSet) Unregister(id string) error {
	ps.lock.Lock()
	p, ok := ps.peers[id]
	if !ok {
		ps.lock.Unlock()
		return errNotRegistered
	}
	delete(ps.peers, id)
	ps.rates.Untrack(id)
	ps.lock.Unlock()

	ps.events.Send(&peeringEvent{peer: p, join: false})
	return nil
}

// Peer retrieves the registered peer with the given id.
func (ps *peerSet) Peer(id string) *peerConnection {
	ps.lock.RLock()
	defer ps.lock.RUnlock()

	return ps.peers[id]
}

// Len returns if the current number of peers in the set.
func (ps *peerSet) Len() int {
	ps.lock.RLock()
	defer ps.lock.RUnlock()

	return len(ps.peers)
}

// AllPeers retrieves a flat list of all the peers within the set.
func (ps *peerSet) AllPeers() []*peerConnection {
	ps.lock.RLock()
	defer ps.lock.RUnlock()

	list := make([]*peerConnection, 0, len(ps.peers))
	for _, p := range ps.peers {
		list = append(list, p)
	}
	return list
}

// peerCapacitySort implements sort.Interface.
// It sorts peer connections by capacity (descending).
type peerCapacitySort struct {
	p  []*peerConnection
	tp []int
}

func (ps *peerCapacitySort) Len() int {
	return len(ps.p)
}

func (ps *peerCapacitySort) Less(i, j int) bool {
	return ps.tp[i] > ps.tp[j]
}

func (ps *peerCapacitySort) Swap(i, j int) {
	ps.p[i], ps.p[j] = ps.p[j], ps.p[i]
	ps.tp[i], ps.tp[j] = ps.tp[j], ps.tp[i]
}<|MERGE_RESOLUTION|>--- conflicted
+++ resolved
@@ -23,6 +23,7 @@
 	"errors"
 	"math/big"
 	"sync"
+	"sync/atomic"
 	"time"
 
 	"github.com/ethereum/go-ethereum/common"
@@ -107,12 +108,6 @@
 	p.lacking = make(map[common.Hash]struct{})
 }
 
-<<<<<<< HEAD
-// UpdateHeaderRate updates the peer's estimated header retrieval throughput with
-// the current measurement.
-func (p *peerConnection) UpdateHeaderRate(delivered int, elapsed time.Duration) {
-	p.rates.Update(eth.BlockHeadersMsg, elapsed, delivered)
-=======
 // FetchHeaders sends a header retrieval request to the remote peer.
 func (p *peerConnection) FetchHeaders(from uint64, count int) error {
 	// Short circuit if the peer is already fetching
@@ -125,21 +120,28 @@
 
 	go p.peer.RequestHeadersByNumber(from, count, 0, false)
 	return nil
->>>>>>> 69ce7f1e
-}
-
-// UpdateBodyRate updates the peer's estimated body retrieval throughput with the
-// current measurement.
-func (p *peerConnection) UpdateBodyRate(delivered int, elapsed time.Duration) {
-	p.rates.Update(eth.BlockBodiesMsg, elapsed, delivered)
-}
-
-<<<<<<< HEAD
-// UpdateReceiptRate updates the peer's estimated receipt retrieval throughput
-// with the current measurement.
-func (p *peerConnection) UpdateReceiptRate(delivered int, elapsed time.Duration) {
-	p.rates.Update(eth.ReceiptsMsg, elapsed, delivered)
-=======
+}
+
+// FetchBodies sends a block body retrieval request to the remote peer.
+func (p *peerConnection) FetchBodies(request *fetchRequest) error {
+	// Short circuit if the peer is already fetching
+	if !atomic.CompareAndSwapInt32(&p.blockIdle, 0, 1) {
+		return errAlreadyFetching
+	}
+	p.blockStarted = time.Now()
+
+	go func() {
+		// Convert the header set to a retrievable slice
+		hashes := make([]common.Hash, 0, len(request.Headers))
+		for _, header := range request.Headers {
+			hashes = append(hashes, header.Hash())
+		}
+		p.peer.RequestBodies(hashes)
+	}()
+
+	return nil
+}
+
 // FetchReceipts sends a receipt retrieval request to the remote peer.
 func (p *peerConnection) FetchReceipts(request *fetchRequest) error {
 	// Short circuit if the peer is already fetching
@@ -170,7 +172,52 @@
 	go p.peer.RequestNodeData(hashes)
 
 	return nil
->>>>>>> 69ce7f1e
+}
+
+// SetHeadersIdle sets the peer to idle, allowing it to execute new header retrieval
+// requests. Its estimated header retrieval throughput is updated with that measured
+// just now.
+func (p *peerConnection) SetHeadersIdle(delivered int, deliveryTime time.Time) {
+	p.setIdle(deliveryTime.Sub(p.headerStarted), delivered, &p.headerThroughput, &p.headerIdle)
+}
+
+// SetBodiesIdle sets the peer to idle, allowing it to execute block body retrieval
+// requests. Its estimated body retrieval throughput is updated with that measured
+// just now.
+func (p *peerConnection) SetBodiesIdle(delivered int, deliveryTime time.Time) {
+	p.setIdle(deliveryTime.Sub(p.blockStarted), delivered, &p.blockThroughput, &p.blockIdle)
+}
+
+// SetReceiptsIdle sets the peer to idle, allowing it to execute new receipt
+// retrieval requests. Its estimated receipt retrieval throughput is updated
+// with that measured just now.
+func (p *peerConnection) SetReceiptsIdle(delivered int, deliveryTime time.Time) {
+	p.setIdle(deliveryTime.Sub(p.receiptStarted), delivered, &p.receiptThroughput, &p.receiptIdle)
+}
+
+// SetNodeDataIdle sets the peer to idle, allowing it to execute new state trie
+// data retrieval requests. Its estimated state retrieval throughput is updated
+// with that measured just now.
+func (p *peerConnection) SetNodeDataIdle(delivered int, deliveryTime time.Time) {
+	p.setIdle(deliveryTime.Sub(p.stateStarted), delivered, &p.stateThroughput, &p.stateIdle)
+}
+
+// UpdateHeaderRate updates the peer's estimated header retrieval throughput with
+// the current measurement.
+func (p *peerConnection) UpdateHeaderRate(delivered int, elapsed time.Duration) {
+	p.rates.Update(eth.BlockHeadersMsg, elapsed, delivered)
+}
+
+// UpdateBodyRate updates the peer's estimated body retrieval throughput with the
+// current measurement.
+func (p *peerConnection) UpdateBodyRate(delivered int, elapsed time.Duration) {
+	p.rates.Update(eth.BlockBodiesMsg, elapsed, delivered)
+}
+
+// UpdateReceiptRate updates the peer's estimated receipt retrieval throughput
+// with the current measurement.
+func (p *peerConnection) UpdateReceiptRate(delivered int, elapsed time.Duration) {
+	p.rates.Update(eth.ReceiptsMsg, elapsed, delivered)
 }
 
 // HeaderCapacity retrieves the peer's header download allowance based on its
