// Copyright 2014 The go-ethereum Authors
// This file is part of the go-ethereum library.
//
// The go-ethereum library is free software: you can redistribute it and/or modify
// it under the terms of the GNU Lesser General Public License as published by
// the Free Software Foundation, either version 3 of the License, or
// (at your option) any later version.
//
// The go-ethereum library is distributed in the hope that it will be useful,
// but WITHOUT ANY WARRANTY; without even the implied warranty of
// MERCHANTABILITY or FITNESS FOR A PARTICULAR PURPOSE. See the
// GNU Lesser General Public License for more details.
//
// You should have received a copy of the GNU Lesser General Public License
// along with the go-ethereum library. If not, see <http://www.gnu.org/licenses/>.

// Package eth implements the Ethereum protocol.
package eth

import (
	"errors"
	"fmt"
	"math/big"
	"runtime"
	"sync"
	"sync/atomic"
	"time"

	"github.com/ethereum/go-ethereum/accounts"
	"github.com/ethereum/go-ethereum/common"
	"github.com/ethereum/go-ethereum/common/hexutil"
	"github.com/ethereum/go-ethereum/consensus"
	"github.com/ethereum/go-ethereum/consensus/beacon"
	"github.com/ethereum/go-ethereum/consensus/clique"
	"github.com/ethereum/go-ethereum/consensus/parlia"
	"github.com/ethereum/go-ethereum/core"
	"github.com/ethereum/go-ethereum/core/bloombits"
	"github.com/ethereum/go-ethereum/core/rawdb"
	"github.com/ethereum/go-ethereum/core/state/pruner"
	"github.com/ethereum/go-ethereum/core/types"
	"github.com/ethereum/go-ethereum/core/vm"
	"github.com/ethereum/go-ethereum/eth/downloader"
	"github.com/ethereum/go-ethereum/eth/ethconfig"
	"github.com/ethereum/go-ethereum/eth/filters"
	"github.com/ethereum/go-ethereum/eth/gasprice"
	"github.com/ethereum/go-ethereum/eth/protocols/diff"
	"github.com/ethereum/go-ethereum/eth/protocols/eth"
	"github.com/ethereum/go-ethereum/eth/protocols/snap"
	"github.com/ethereum/go-ethereum/eth/protocols/trust"
	"github.com/ethereum/go-ethereum/ethdb"
	"github.com/ethereum/go-ethereum/event"
	"github.com/ethereum/go-ethereum/internal/ethapi"
	"github.com/ethereum/go-ethereum/internal/shutdowncheck"
	"github.com/ethereum/go-ethereum/log"
	"github.com/ethereum/go-ethereum/miner"
	"github.com/ethereum/go-ethereum/node"
	"github.com/ethereum/go-ethereum/p2p"
	"github.com/ethereum/go-ethereum/p2p/dnsdisc"
	"github.com/ethereum/go-ethereum/p2p/enode"
	"github.com/ethereum/go-ethereum/params"
	"github.com/ethereum/go-ethereum/rlp"
	"github.com/ethereum/go-ethereum/rpc"
)

// Config contains the configuration options of the ETH protocol.
// Deprecated: use ethconfig.Config instead.
type Config = ethconfig.Config

// Ethereum implements the Ethereum full node service.
type Ethereum struct {
	config *ethconfig.Config

	// Handlers
<<<<<<< HEAD
	txPool             *core.TxPool
	blockchain         *core.BlockChain
	handler            *handler
	ethDialCandidates  enode.Iterator
	snapDialCandidates enode.Iterator
	merger             *consensus.Merger
=======
	txPool              *core.TxPool
	blockchain          *core.BlockChain
	handler             *handler
	ethDialCandidates   enode.Iterator
	snapDialCandidates  enode.Iterator
	trustDialCandidates enode.Iterator
>>>>>>> 73e6147a

	// DB interfaces
	chainDb ethdb.Database // Block chain database

	eventMux       *event.TypeMux
	engine         consensus.Engine
	accountManager *accounts.Manager

	bloomRequests     chan chan *bloombits.Retrieval // Channel receiving bloom data retrieval requests
	bloomIndexer      *core.ChainIndexer             // Bloom indexer operating during block imports
	closeBloomHandler chan struct{}

	APIBackend *EthAPIBackend

	miner     *miner.Miner
	gasPrice  *big.Int
	etherbase common.Address

	networkID     uint64
	netRPCService *ethapi.PublicNetAPI

	p2pServer *p2p.Server

	lock sync.RWMutex // Protects the variadic fields (e.g. gas price and etherbase)

	shutdownTracker *shutdowncheck.ShutdownTracker // Tracks if and when the node has shutdown ungracefully
}

// New creates a new Ethereum object (including the
// initialisation of the common Ethereum object)
func New(stack *node.Node, config *ethconfig.Config) (*Ethereum, error) {
	// Ensure configuration values are compatible and sane
	if config.SyncMode == downloader.LightSync {
		return nil, errors.New("can't run eth.Ethereum in light sync mode, use les.LightEthereum")
	}
	if !config.SyncMode.IsValid() {
		return nil, fmt.Errorf("invalid sync mode %d", config.SyncMode)
	}
	if !config.TriesVerifyMode.IsValid() {
		return nil, fmt.Errorf("invalid tries verify mode %d", config.TriesVerifyMode)
	}
	if config.Miner.GasPrice == nil || config.Miner.GasPrice.Cmp(common.Big0) <= 0 {
		log.Warn("Sanitizing invalid miner gas price", "provided", config.Miner.GasPrice, "updated", ethconfig.Defaults.Miner.GasPrice)
		config.Miner.GasPrice = new(big.Int).Set(ethconfig.Defaults.Miner.GasPrice)
	}
	if config.NoPruning && config.TrieDirtyCache > 0 {
		if config.SnapshotCache > 0 {
			config.TrieCleanCache += config.TrieDirtyCache * 3 / 5
			config.SnapshotCache += config.TrieDirtyCache * 2 / 5
		} else {
			config.TrieCleanCache += config.TrieDirtyCache
		}
		config.TrieDirtyCache = 0
	}
	log.Info("Allocated trie memory caches", "clean", common.StorageSize(config.TrieCleanCache)*1024*1024, "dirty", common.StorageSize(config.TrieDirtyCache)*1024*1024)

	// Transfer mining-related config to the ethash config.
	ethashConfig := config.Ethash
	ethashConfig.NotifyFull = config.Miner.NotifyFull

	// Assemble the Ethereum object
	chainDb, err := stack.OpenAndMergeDatabase("chaindata", config.DatabaseCache, config.DatabaseHandles,
		config.DatabaseFreezer, config.DatabaseDiff, "eth/db/chaindata/", false, config.PersistDiff)
	if err != nil {
		return nil, err
	}
	chainConfig, genesisHash, genesisErr := core.SetupGenesisBlockWithOverride(chainDb, config.Genesis, config.OverrideArrowGlacier, config.OverrideTerminalTotalDifficulty)
	if _, ok := genesisErr.(*params.ConfigCompatError); genesisErr != nil && !ok {
		return nil, genesisErr
	}
	log.Info("Initialised chain configuration", "config", chainConfig)

	if err := pruner.RecoverPruning(stack.ResolvePath(""), chainDb, stack.ResolvePath(config.TrieCleanCacheJournal), config.TriesInMemory); err != nil {
		log.Error("Failed to recover state", "error", err)
	}
	merger := consensus.NewMerger(chainDb)
	eth := &Ethereum{
		config:            config,
		merger:            merger,
		chainDb:           chainDb,
		eventMux:          stack.EventMux(),
		accountManager:    stack.AccountManager(),
		closeBloomHandler: make(chan struct{}),
		networkID:         config.NetworkId,
		gasPrice:          config.Miner.GasPrice,
		etherbase:         config.Miner.Etherbase,
		bloomRequests:     make(chan chan *bloombits.Retrieval),
		bloomIndexer:      core.NewBloomIndexer(chainDb, params.BloomBitsBlocks, params.BloomConfirms),
		p2pServer:         stack.Server(),
		shutdownTracker:   shutdowncheck.NewShutdownTracker(chainDb),
	}

	eth.APIBackend = &EthAPIBackend{stack.Config().ExtRPCEnabled(), stack.Config().AllowUnprotectedTxs, eth, nil}
	if eth.APIBackend.allowUnprotectedTxs {
		log.Info("Unprotected transactions allowed")
	}
	ethAPI := ethapi.NewPublicBlockChainAPI(eth.APIBackend)
	eth.engine = ethconfig.CreateConsensusEngine(stack, chainConfig, &ethashConfig, config.Miner.Notify, config.Miner.Noverify, chainDb, ethAPI, genesisHash)

	bcVersion := rawdb.ReadDatabaseVersion(chainDb)
	var dbVer = "<nil>"
	if bcVersion != nil {
		dbVer = fmt.Sprintf("%d", *bcVersion)
	}
	log.Info("Initialising Ethereum protocol", "network", config.NetworkId, "dbversion", dbVer)

	if !config.SkipBcVersionCheck {
		if bcVersion != nil && *bcVersion > core.BlockChainVersion {
			return nil, fmt.Errorf("database version is v%d, Geth %s only supports v%d", *bcVersion, params.VersionWithMeta, core.BlockChainVersion)
		} else if bcVersion == nil || *bcVersion < core.BlockChainVersion {
			if bcVersion != nil { // only print warning on upgrade, not on init
				log.Warn("Upgrade blockchain database version", "from", dbVer, "to", core.BlockChainVersion)
			}
			rawdb.WriteDatabaseVersion(chainDb, core.BlockChainVersion)
		}
	}
	var (
		vmConfig = vm.Config{
			EnablePreimageRecording: config.EnablePreimageRecording,
		}
		cacheConfig = &core.CacheConfig{
			TrieCleanLimit:     config.TrieCleanCache,
			TrieCleanJournal:   stack.ResolvePath(config.TrieCleanCacheJournal),
			TrieCleanRejournal: config.TrieCleanCacheRejournal,
			TrieDirtyLimit:     config.TrieDirtyCache,
			TrieDirtyDisabled:  config.NoPruning,
			TrieTimeLimit:      config.TrieTimeout,
			NoTries:            config.TriesVerifyMode != core.LocalVerify,
			SnapshotLimit:      config.SnapshotCache,
			TriesInMemory:      config.TriesInMemory,
			Preimages:          config.Preimages,
		}
	)
	bcOps := make([]core.BlockChainOption, 0)
	if config.DiffSync && !config.PipeCommit && config.TriesVerifyMode == core.LocalVerify {
		bcOps = append(bcOps, core.EnableLightProcessor)
	}
	if config.PipeCommit {
		bcOps = append(bcOps, core.EnablePipelineCommit)
	}
	if config.PersistDiff {
		bcOps = append(bcOps, core.EnablePersistDiff(config.DiffBlock))
	}

	peers := newPeerSet()
	bcOps = append(bcOps, core.EnableBlockValidator(chainConfig, eth.engine, config.TriesVerifyMode, peers))
	eth.blockchain, err = core.NewBlockChain(chainDb, cacheConfig, chainConfig, eth.engine, vmConfig, eth.shouldPreserve, &config.TxLookupLimit, bcOps...)
	if err != nil {
		return nil, err
	}
	// Rewind the chain in case of an incompatible config upgrade.
	if compat, ok := genesisErr.(*params.ConfigCompatError); ok {
		log.Warn("Rewinding chain to upgrade configuration", "err", compat)
		eth.blockchain.SetHead(compat.RewindTo)
		rawdb.WriteChainConfig(chainDb, genesisHash, chainConfig)
	}
	eth.bloomIndexer.Start(eth.blockchain)

	if config.TxPool.Journal != "" {
		config.TxPool.Journal = stack.ResolvePath(config.TxPool.Journal)
	}
	eth.txPool = core.NewTxPool(config.TxPool, chainConfig, eth.blockchain)

	// Permit the downloader to use the trie cache allowance during fast sync
	cacheLimit := cacheConfig.TrieCleanLimit + cacheConfig.TrieDirtyLimit + cacheConfig.SnapshotLimit
	checkpoint := config.Checkpoint
	if checkpoint == nil {
		checkpoint = params.TrustedCheckpoints[genesisHash]
	}

	if eth.handler, err = newHandler(&handlerConfig{
		Database:               chainDb,
		Chain:                  eth.blockchain,
		TxPool:                 eth.txPool,
		Merger:                 merger,
		Network:                config.NetworkId,
		Sync:                   config.SyncMode,
		BloomCache:             uint64(cacheLimit),
		EventMux:               eth.eventMux,
		Checkpoint:             checkpoint,
		Whitelist:              config.Whitelist,
		DirectBroadcast:        config.DirectBroadcast,
		DiffSync:               config.DiffSync,
		DisablePeerTxBroadcast: config.DisablePeerTxBroadcast,
		PeerSet:                peers,
	}); err != nil {
		return nil, err
	}

	eth.miner = miner.New(eth, &config.Miner, chainConfig, eth.EventMux(), eth.engine, eth.isLocalBlock)
	eth.miner.SetExtra(makeExtraData(config.Miner.ExtraData))

	gpoParams := config.GPO
	if gpoParams.Default == nil {
		gpoParams.Default = config.Miner.GasPrice
	}
	eth.APIBackend.gpo = gasprice.NewOracle(eth.APIBackend, gpoParams)

	// Setup DNS discovery iterators.
	dnsclient := dnsdisc.NewClient(dnsdisc.Config{})
	eth.ethDialCandidates, err = dnsclient.NewIterator(eth.config.EthDiscoveryURLs...)
	if err != nil {
		return nil, err
	}
	eth.snapDialCandidates, err = dnsclient.NewIterator(eth.config.SnapDiscoveryURLs...)
	if err != nil {
		return nil, err
	}
	eth.trustDialCandidates, err = dnsclient.NewIterator(eth.config.TrustDiscoveryURLs...)
	if err != nil {
		return nil, err
	}

	// Start the RPC service
	eth.netRPCService = ethapi.NewPublicNetAPI(eth.p2pServer, config.NetworkId)

	// Register the backend on the node
	stack.RegisterAPIs(eth.APIs())
	stack.RegisterProtocols(eth.Protocols())
	stack.RegisterLifecycle(eth)

	// Successful startup; push a marker and check previous unclean shutdowns.
	eth.shutdownTracker.MarkStartup()

	return eth, nil
}

func makeExtraData(extra []byte) []byte {
	if len(extra) == 0 {
		// create default extradata
		extra, _ = rlp.EncodeToBytes([]interface{}{
			uint(params.VersionMajor<<16 | params.VersionMinor<<8 | params.VersionPatch),
			"geth",
			runtime.Version(),
			runtime.GOOS,
		})
	}
	if uint64(len(extra)) > params.MaximumExtraDataSize-params.ForkIDSize {
		log.Warn("Miner extra data exceed limit", "extra", hexutil.Bytes(extra), "limit", params.MaximumExtraDataSize-params.ForkIDSize)
		extra = nil
	}
	return extra
}

// APIs return the collection of RPC services the ethereum package offers.
// NOTE, some of these services probably need to be moved to somewhere else.
func (s *Ethereum) APIs() []rpc.API {
	apis := ethapi.GetAPIs(s.APIBackend)

	// Append any APIs exposed explicitly by the consensus engine
	apis = append(apis, s.engine.APIs(s.BlockChain())...)

	// Append all the local APIs and return
	return append(apis, []rpc.API{
		{
			Namespace: "eth",
			Version:   "1.0",
			Service:   NewPublicEthereumAPI(s),
			Public:    true,
		}, {
			Namespace: "eth",
			Version:   "1.0",
			Service:   NewPublicMinerAPI(s),
			Public:    true,
		}, {
			Namespace: "eth",
			Version:   "1.0",
			Service:   downloader.NewPublicDownloaderAPI(s.handler.downloader, s.eventMux),
			Public:    true,
		}, {
			Namespace: "miner",
			Version:   "1.0",
			Service:   NewPrivateMinerAPI(s),
			Public:    false,
		}, {
			Namespace: "eth",
			Version:   "1.0",
			Service:   filters.NewPublicFilterAPI(s.APIBackend, false, 5*time.Minute, s.config.RangeLimit),
			Public:    true,
		}, {
			Namespace: "admin",
			Version:   "1.0",
			Service:   NewPrivateAdminAPI(s),
		}, {
			Namespace: "debug",
			Version:   "1.0",
			Service:   NewPublicDebugAPI(s),
			Public:    true,
		}, {
			Namespace: "debug",
			Version:   "1.0",
			Service:   NewPrivateDebugAPI(s),
		}, {
			Namespace: "net",
			Version:   "1.0",
			Service:   s.netRPCService,
			Public:    true,
		},
	}...)
}

func (s *Ethereum) ResetWithGenesisBlock(gb *types.Block) {
	s.blockchain.ResetWithGenesisBlock(gb)
}

func (s *Ethereum) Etherbase() (eb common.Address, err error) {
	s.lock.RLock()
	etherbase := s.etherbase
	s.lock.RUnlock()

	if etherbase != (common.Address{}) {
		return etherbase, nil
	}
	if wallets := s.AccountManager().Wallets(); len(wallets) > 0 {
		if accounts := wallets[0].Accounts(); len(accounts) > 0 {
			etherbase := accounts[0].Address

			s.lock.Lock()
			s.etherbase = etherbase
			s.lock.Unlock()

			log.Info("Etherbase automatically configured", "address", etherbase)
			return etherbase, nil
		}
	}
	return common.Address{}, fmt.Errorf("etherbase must be explicitly specified")
}

// isLocalBlock checks whether the specified block is mined
// by local miner accounts.
//
// We regard two types of accounts as local miner account: etherbase
// and accounts specified via `txpool.locals` flag.
func (s *Ethereum) isLocalBlock(header *types.Header) bool {
	author, err := s.engine.Author(header)
	if err != nil {
		log.Warn("Failed to retrieve block author", "number", header.Number.Uint64(), "hash", header.Hash(), "err", err)
		return false
	}
	// Check whether the given address is etherbase.
	s.lock.RLock()
	etherbase := s.etherbase
	s.lock.RUnlock()
	if author == etherbase {
		return true
	}
	// Check whether the given address is specified by `txpool.local`
	// CLI flag.
	for _, account := range s.config.TxPool.Locals {
		if account == author {
			return true
		}
	}
	return false
}

// shouldPreserve checks whether we should preserve the given block
// during the chain reorg depending on whether the author of block
// is a local account.
func (s *Ethereum) shouldPreserve(header *types.Header) bool {
	// The reason we need to disable the self-reorg preserving for clique
	// is it can be probable to introduce a deadlock.
	//
	// e.g. If there are 7 available signers
	//
	// r1   A
	// r2     B
	// r3       C
	// r4         D
	// r5   A      [X] F G
	// r6    [X]
	//
	// In the round5, the inturn signer E is offline, so the worst case
	// is A, F and G sign the block of round5 and reject the block of opponents
	// and in the round6, the last available signer B is offline, the whole
	// network is stuck.
	if _, ok := s.engine.(*clique.Clique); ok {
		return false
	}
	if _, ok := s.engine.(*parlia.Parlia); ok {
		return false
	}
	return s.isLocalBlock(header)
}

// SetEtherbase sets the mining reward address.
func (s *Ethereum) SetEtherbase(etherbase common.Address) {
	s.lock.Lock()
	s.etherbase = etherbase
	s.lock.Unlock()

	s.miner.SetEtherbase(etherbase)
}

// StartMining starts the miner with the given number of CPU threads. If mining
// is already running, this method adjust the number of threads allowed to use
// and updates the minimum price required by the transaction pool.
func (s *Ethereum) StartMining(threads int) error {
	// Update the thread count within the consensus engine
	type threaded interface {
		SetThreads(threads int)
	}
	if th, ok := s.engine.(threaded); ok {
		log.Info("Updated mining threads", "threads", threads)
		if threads == 0 {
			threads = -1 // Disable the miner from within
		}
		th.SetThreads(threads)
	}
	// If the miner was not running, initialize it
	if !s.IsMining() {
		// Propagate the initial price point to the transaction pool
		s.lock.RLock()
		price := s.gasPrice
		s.lock.RUnlock()
		s.txPool.SetGasPrice(price)

		// Configure the local mining address
		eb, err := s.Etherbase()
		if err != nil {
			log.Error("Cannot start mining without etherbase", "err", err)
			return fmt.Errorf("etherbase missing: %v", err)
		}
		var cli *clique.Clique
		if c, ok := s.engine.(*clique.Clique); ok {
			cli = c
		} else if cl, ok := s.engine.(*beacon.Beacon); ok {
			if c, ok := cl.InnerEngine().(*clique.Clique); ok {
				cli = c
			}
		}
		if cli != nil {
			wallet, err := s.accountManager.Find(accounts.Account{Address: eb})
			if wallet == nil || err != nil {
				log.Error("Etherbase account unavailable locally", "err", err)
				return fmt.Errorf("signer missing: %v", err)
			}
			cli.Authorize(eb, wallet.SignData)
		}
		if parlia, ok := s.engine.(*parlia.Parlia); ok {
			wallet, err := s.accountManager.Find(accounts.Account{Address: eb})
			if wallet == nil || err != nil {
				log.Error("Etherbase account unavailable locally", "err", err)
				return fmt.Errorf("signer missing: %v", err)
			}

			parlia.Authorize(eb, wallet.SignData, wallet.SignTx)
		}
		// If mining is started, we can disable the transaction rejection mechanism
		// introduced to speed sync times.
		atomic.StoreUint32(&s.handler.acceptTxs, 1)

		go s.miner.Start(eb)
	}
	return nil
}

// StopMining terminates the miner, both at the consensus engine level as well as
// at the block creation level.
func (s *Ethereum) StopMining() {
	// Update the thread count within the consensus engine
	type threaded interface {
		SetThreads(threads int)
	}
	if th, ok := s.engine.(threaded); ok {
		th.SetThreads(-1)
	}
	// Stop the block creating itself
	s.miner.Stop()
}

func (s *Ethereum) IsMining() bool      { return s.miner.Mining() }
func (s *Ethereum) Miner() *miner.Miner { return s.miner }

func (s *Ethereum) AccountManager() *accounts.Manager  { return s.accountManager }
func (s *Ethereum) BlockChain() *core.BlockChain       { return s.blockchain }
func (s *Ethereum) TxPool() *core.TxPool               { return s.txPool }
func (s *Ethereum) EventMux() *event.TypeMux           { return s.eventMux }
func (s *Ethereum) Engine() consensus.Engine           { return s.engine }
func (s *Ethereum) ChainDb() ethdb.Database            { return s.chainDb }
func (s *Ethereum) IsListening() bool                  { return true } // Always listening
func (s *Ethereum) Downloader() *downloader.Downloader { return s.handler.downloader }
func (s *Ethereum) Synced() bool                       { return atomic.LoadUint32(&s.handler.acceptTxs) == 1 }
func (s *Ethereum) SetSynced()                         { atomic.StoreUint32(&s.handler.acceptTxs, 1) }
func (s *Ethereum) ArchiveMode() bool                  { return s.config.NoPruning }
func (s *Ethereum) BloomIndexer() *core.ChainIndexer   { return s.bloomIndexer }
func (s *Ethereum) Merger() *consensus.Merger          { return s.merger }
func (s *Ethereum) SyncMode() downloader.SyncMode {
	mode, _ := s.handler.chainSync.modeAndLocalHead()
	return mode
}

// Protocols returns all the currently configured
// network protocols to start.
func (s *Ethereum) Protocols() []p2p.Protocol {
	protos := eth.MakeProtocols((*ethHandler)(s.handler), s.networkID, s.ethDialCandidates)
	if !s.config.DisableSnapProtocol && s.config.SnapshotCache > 0 {
		protos = append(protos, snap.MakeProtocols((*snapHandler)(s.handler), s.snapDialCandidates)...)
	}
	// diff protocol can still open without snap protocol
	if !s.config.DisableDiffProtocol {
		protos = append(protos, diff.MakeProtocols((*diffHandler)(s.handler), s.snapDialCandidates)...)
	}
	if s.config.EnableTrustProtocol {
		protos = append(protos, trust.MakeProtocols((*trustHandler)(s.handler), s.snapDialCandidates)...)
	}
	return protos
}

// Start implements node.Lifecycle, starting all internal goroutines needed by the
// Ethereum protocol implementation.
func (s *Ethereum) Start() error {
	eth.StartENRUpdater(s.blockchain, s.p2pServer.LocalNode())

	// Start the bloom bits servicing goroutines
	s.startBloomHandlers(params.BloomBitsBlocks)

	// Regularly update shutdown marker
	s.shutdownTracker.Start()

	// Figure out a max peers count based on the server limits
	maxPeers := s.p2pServer.MaxPeers
	if s.config.LightServ > 0 {
		if s.config.LightPeers >= s.p2pServer.MaxPeers {
			return fmt.Errorf("invalid peer config: light peer count (%d) >= total peer count (%d)", s.config.LightPeers, s.p2pServer.MaxPeers)
		}
		maxPeers -= s.config.LightPeers
	}
	// Start the networking layer and the light server if requested
	s.handler.Start(maxPeers)
	return nil
}

// Stop implements node.Lifecycle, terminating all internal goroutines used by the
// Ethereum protocol.
func (s *Ethereum) Stop() error {
	// Stop all the peer-related stuff first.
	s.ethDialCandidates.Close()
	s.snapDialCandidates.Close()
	s.trustDialCandidates.Close()
	s.handler.Stop()

	// Then stop everything else.
	s.bloomIndexer.Close()
	close(s.closeBloomHandler)
	s.txPool.Stop()
	s.miner.Close()
	s.blockchain.Stop()
	s.engine.Close()

	// Clean shutdown marker as the last thing before closing db
	s.shutdownTracker.Stop()

	s.chainDb.Close()
	s.eventMux.Stop()

	return nil
}<|MERGE_RESOLUTION|>--- conflicted
+++ resolved
@@ -71,21 +71,13 @@
 	config *ethconfig.Config
 
 	// Handlers
-<<<<<<< HEAD
-	txPool             *core.TxPool
-	blockchain         *core.BlockChain
-	handler            *handler
-	ethDialCandidates  enode.Iterator
-	snapDialCandidates enode.Iterator
-	merger             *consensus.Merger
-=======
 	txPool              *core.TxPool
 	blockchain          *core.BlockChain
 	handler             *handler
 	ethDialCandidates   enode.Iterator
 	snapDialCandidates  enode.Iterator
 	trustDialCandidates enode.Iterator
->>>>>>> 73e6147a
+	merger             *consensus.Merger
 
 	// DB interfaces
 	chainDb ethdb.Database // Block chain database
