// Copyright 2014 The go-ethereum Authors
// This file is part of the go-ethereum library.
//
// The go-ethereum library is free software: you can redistribute it and/or modify
// it under the terms of the GNU Lesser General Public License as published by
// the Free Software Foundation, either version 3 of the License, or
// (at your option) any later version.
//
// The go-ethereum library is distributed in the hope that it will be useful,
// but WITHOUT ANY WARRANTY; without even the implied warranty of
// MERCHANTABILITY or FITNESS FOR A PARTICULAR PURPOSE. See the
// GNU Lesser General Public License for more details.
//
// You should have received a copy of the GNU Lesser General Public License
// along with the go-ethereum library. If not, see <http://www.gnu.org/licenses/>.

// Package eth implements the Ethereum protocol.
package eth

import (
	"errors"
	"fmt"
	"math/big"
	"runtime"
	"sync"
	"sync/atomic"
	"time"

	"github.com/ethereum/go-ethereum/accounts"
	"github.com/ethereum/go-ethereum/common"
	"github.com/ethereum/go-ethereum/common/hexutil"
	"github.com/ethereum/go-ethereum/consensus"
	"github.com/ethereum/go-ethereum/consensus/beacon"
	"github.com/ethereum/go-ethereum/consensus/clique"
	"github.com/ethereum/go-ethereum/consensus/parlia"
	"github.com/ethereum/go-ethereum/core"
	"github.com/ethereum/go-ethereum/core/bloombits"
	"github.com/ethereum/go-ethereum/core/rawdb"
	"github.com/ethereum/go-ethereum/core/state/pruner"
	"github.com/ethereum/go-ethereum/core/types"
	"github.com/ethereum/go-ethereum/core/vm"
	"github.com/ethereum/go-ethereum/eth/downloader"
	"github.com/ethereum/go-ethereum/eth/ethconfig"
	"github.com/ethereum/go-ethereum/eth/filters"
	"github.com/ethereum/go-ethereum/eth/gasprice"
	"github.com/ethereum/go-ethereum/eth/protocols/diff"
	"github.com/ethereum/go-ethereum/eth/protocols/eth"
	"github.com/ethereum/go-ethereum/eth/protocols/snap"
	"github.com/ethereum/go-ethereum/ethdb"
	"github.com/ethereum/go-ethereum/event"
	"github.com/ethereum/go-ethereum/internal/ethapi"
	"github.com/ethereum/go-ethereum/internal/shutdowncheck"
	"github.com/ethereum/go-ethereum/log"
	"github.com/ethereum/go-ethereum/miner"
	"github.com/ethereum/go-ethereum/node"
	"github.com/ethereum/go-ethereum/p2p"
	"github.com/ethereum/go-ethereum/p2p/dnsdisc"
	"github.com/ethereum/go-ethereum/p2p/enode"
	"github.com/ethereum/go-ethereum/params"
	"github.com/ethereum/go-ethereum/rlp"
	"github.com/ethereum/go-ethereum/rpc"
)

// Config contains the configuration options of the ETH protocol.
// Deprecated: use ethconfig.Config instead.
type Config = ethconfig.Config

// Ethereum implements the Ethereum full node service.
type Ethereum struct {
	config *ethconfig.Config

	// Handlers
	txPool             *core.TxPool
	blockchain         *core.BlockChain
	handler            *handler
	ethDialCandidates  enode.Iterator
	snapDialCandidates enode.Iterator
	merger             *consensus.Merger

	// DB interfaces
	chainDb ethdb.Database // Block chain database

	eventMux       *event.TypeMux
	engine         consensus.Engine
	accountManager *accounts.Manager

	bloomRequests     chan chan *bloombits.Retrieval // Channel receiving bloom data retrieval requests
	bloomIndexer      *core.ChainIndexer             // Bloom indexer operating during block imports
	closeBloomHandler chan struct{}

	APIBackend *EthAPIBackend

	miner     *miner.Miner
	gasPrice  *big.Int
	etherbase common.Address

	networkID     uint64
	netRPCService *ethapi.PublicNetAPI

	p2pServer *p2p.Server

	lock sync.RWMutex // Protects the variadic fields (e.g. gas price and etherbase)

	shutdownTracker *shutdowncheck.ShutdownTracker // Tracks if and when the node has shutdown ungracefully
}

// New creates a new Ethereum object (including the
// initialisation of the common Ethereum object)
func New(stack *node.Node, config *ethconfig.Config) (*Ethereum, error) {
	// Ensure configuration values are compatible and sane
	if config.SyncMode == downloader.LightSync {
		return nil, errors.New("can't run eth.Ethereum in light sync mode, use les.LightEthereum")
	}
	if !config.SyncMode.IsValid() {
		return nil, fmt.Errorf("invalid sync mode %d", config.SyncMode)
	}
	if config.Miner.GasPrice == nil || config.Miner.GasPrice.Cmp(common.Big0) <= 0 {
		log.Warn("Sanitizing invalid miner gas price", "provided", config.Miner.GasPrice, "updated", ethconfig.Defaults.Miner.GasPrice)
		config.Miner.GasPrice = new(big.Int).Set(ethconfig.Defaults.Miner.GasPrice)
	}
	if config.NoPruning && config.TrieDirtyCache > 0 {
		if config.SnapshotCache > 0 {
			config.TrieCleanCache += config.TrieDirtyCache * 3 / 5
			config.SnapshotCache += config.TrieDirtyCache * 2 / 5
		} else {
			config.TrieCleanCache += config.TrieDirtyCache
		}
		config.TrieDirtyCache = 0
	}
	log.Info("Allocated trie memory caches", "clean", common.StorageSize(config.TrieCleanCache)*1024*1024, "dirty", common.StorageSize(config.TrieDirtyCache)*1024*1024)

	// Transfer mining-related config to the ethash config.
	ethashConfig := config.Ethash
	ethashConfig.NotifyFull = config.Miner.NotifyFull

	// Assemble the Ethereum object
	chainDb, err := stack.OpenAndMergeDatabase("chaindata", config.DatabaseCache, config.DatabaseHandles,
		config.DatabaseFreezer, config.DatabaseDiff, "eth/db/chaindata/", false, config.PersistDiff)
	if err != nil {
		return nil, err
	}
	chainConfig, genesisHash, genesisErr := core.SetupGenesisBlockWithOverride(chainDb, config.Genesis, config.OverrideArrowGlacier, config.OverrideTerminalTotalDifficulty)
	if _, ok := genesisErr.(*params.ConfigCompatError); genesisErr != nil && !ok {
		return nil, genesisErr
	}
	log.Info("Initialised chain configuration", "config", chainConfig)

	if err := pruner.RecoverPruning(stack.ResolvePath(""), chainDb, stack.ResolvePath(config.TrieCleanCacheJournal), config.TriesInMemory); err != nil {
		log.Error("Failed to recover state", "error", err)
	}
	merger := consensus.NewMerger(chainDb)
	eth := &Ethereum{
		config:            config,
		merger:            merger,
		chainDb:           chainDb,
		eventMux:          stack.EventMux(),
		accountManager:    stack.AccountManager(),
		closeBloomHandler: make(chan struct{}),
		networkID:         config.NetworkId,
		gasPrice:          config.Miner.GasPrice,
		etherbase:         config.Miner.Etherbase,
		bloomRequests:     make(chan chan *bloombits.Retrieval),
		bloomIndexer:      core.NewBloomIndexer(chainDb, params.BloomBitsBlocks, params.BloomConfirms),
		p2pServer:         stack.Server(),
		shutdownTracker:   shutdowncheck.NewShutdownTracker(chainDb),
	}

	eth.APIBackend = &EthAPIBackend{stack.Config().ExtRPCEnabled(), stack.Config().AllowUnprotectedTxs, eth, nil}
	if eth.APIBackend.allowUnprotectedTxs {
		log.Info("Unprotected transactions allowed")
	}
	ethAPI := ethapi.NewPublicBlockChainAPI(eth.APIBackend)
	eth.engine = ethconfig.CreateConsensusEngine(stack, chainConfig, &ethashConfig, config.Miner.Notify, config.Miner.Noverify, chainDb, ethAPI, genesisHash)

	bcVersion := rawdb.ReadDatabaseVersion(chainDb)
	var dbVer = "<nil>"
	if bcVersion != nil {
		dbVer = fmt.Sprintf("%d", *bcVersion)
	}
	log.Info("Initialising Ethereum protocol", "network", config.NetworkId, "dbversion", dbVer)

	if !config.SkipBcVersionCheck {
		if bcVersion != nil && *bcVersion > core.BlockChainVersion {
			return nil, fmt.Errorf("database version is v%d, Geth %s only supports v%d", *bcVersion, params.VersionWithMeta, core.BlockChainVersion)
		} else if bcVersion == nil || *bcVersion < core.BlockChainVersion {
			if bcVersion != nil { // only print warning on upgrade, not on init
				log.Warn("Upgrade blockchain database version", "from", dbVer, "to", core.BlockChainVersion)
			}
			rawdb.WriteDatabaseVersion(chainDb, core.BlockChainVersion)
		}
	}
	var (
		vmConfig = vm.Config{
			EnablePreimageRecording: config.EnablePreimageRecording,
		}
		cacheConfig = &core.CacheConfig{
			TrieCleanLimit:     config.TrieCleanCache,
			TrieCleanJournal:   stack.ResolvePath(config.TrieCleanCacheJournal),
			TrieCleanRejournal: config.TrieCleanCacheRejournal,
			TrieDirtyLimit:     config.TrieDirtyCache,
			TrieDirtyDisabled:  config.NoPruning,
			TrieTimeLimit:      config.TrieTimeout,
			SnapshotLimit:      config.SnapshotCache,
			TriesInMemory:      config.TriesInMemory,
			Preimages:          config.Preimages,
		}
	)
	bcOps := make([]core.BlockChainOption, 0)
	if config.DiffSync {
		bcOps = append(bcOps, core.EnableLightProcessor)
	}
	if config.PersistDiff {
		bcOps = append(bcOps, core.EnablePersistDiff(config.DiffBlock))
	}
	eth.blockchain, err = core.NewBlockChain(chainDb, cacheConfig, chainConfig, eth.engine, vmConfig, eth.shouldPreserve, &config.TxLookupLimit, bcOps...)
	if err != nil {
		return nil, err
	}
	// Rewind the chain in case of an incompatible config upgrade.
	if compat, ok := genesisErr.(*params.ConfigCompatError); ok {
		log.Warn("Rewinding chain to upgrade configuration", "err", compat)
		eth.blockchain.SetHead(compat.RewindTo)
		rawdb.WriteChainConfig(chainDb, genesisHash, chainConfig)
	}
	eth.bloomIndexer.Start(eth.blockchain)

	if config.TxPool.Journal != "" {
		config.TxPool.Journal = stack.ResolvePath(config.TxPool.Journal)
	}
	eth.txPool = core.NewTxPool(config.TxPool, chainConfig, eth.blockchain)

	// Permit the downloader to use the trie cache allowance during fast sync
	cacheLimit := cacheConfig.TrieCleanLimit + cacheConfig.TrieDirtyLimit + cacheConfig.SnapshotLimit
	checkpoint := config.Checkpoint
	if checkpoint == nil {
		checkpoint = params.TrustedCheckpoints[genesisHash]
	}

	if eth.handler, err = newHandler(&handlerConfig{
<<<<<<< HEAD
		Database:        chainDb,
		Chain:           eth.blockchain,
		TxPool:          eth.txPool,
		Merger:          merger,
		Network:         config.NetworkId,
		Sync:            config.SyncMode,
		BloomCache:      uint64(cacheLimit),
		EventMux:        eth.eventMux,
		Checkpoint:      checkpoint,
		Whitelist:       config.Whitelist,
		DirectBroadcast: config.DirectBroadcast,
=======
		Database:               chainDb,
		Chain:                  eth.blockchain,
		TxPool:                 eth.txPool,
		Network:                config.NetworkId,
		Sync:                   config.SyncMode,
		BloomCache:             uint64(cacheLimit),
		EventMux:               eth.eventMux,
		Checkpoint:             checkpoint,
		Whitelist:              config.Whitelist,
		DirectBroadcast:        config.DirectBroadcast,
		DiffSync:               config.DiffSync,
		DisablePeerTxBroadcast: config.DisablePeerTxBroadcast,
>>>>>>> 3a419246
	}); err != nil {
		return nil, err
	}

	eth.miner = miner.New(eth, &config.Miner, chainConfig, eth.EventMux(), eth.engine, eth.isLocalBlock)
	eth.miner.SetExtra(makeExtraData(config.Miner.ExtraData))

	gpoParams := config.GPO
	if gpoParams.Default == nil {
		gpoParams.Default = config.Miner.GasPrice
	}
	eth.APIBackend.gpo = gasprice.NewOracle(eth.APIBackend, gpoParams)

	// Setup DNS discovery iterators.
	dnsclient := dnsdisc.NewClient(dnsdisc.Config{})
	eth.ethDialCandidates, err = dnsclient.NewIterator(eth.config.EthDiscoveryURLs...)
	if err != nil {
		return nil, err
	}
	eth.snapDialCandidates, err = dnsclient.NewIterator(eth.config.SnapDiscoveryURLs...)
	if err != nil {
		return nil, err
	}

	// Start the RPC service
	eth.netRPCService = ethapi.NewPublicNetAPI(eth.p2pServer, config.NetworkId)

	// Register the backend on the node
	stack.RegisterAPIs(eth.APIs())
	stack.RegisterProtocols(eth.Protocols())
	stack.RegisterLifecycle(eth)

	// Successful startup; push a marker and check previous unclean shutdowns.
	eth.shutdownTracker.MarkStartup()

	return eth, nil
}

func makeExtraData(extra []byte) []byte {
	if len(extra) == 0 {
		// create default extradata
		extra, _ = rlp.EncodeToBytes([]interface{}{
			uint(params.VersionMajor<<16 | params.VersionMinor<<8 | params.VersionPatch),
			"geth",
			runtime.Version(),
			runtime.GOOS,
		})
	}
	if uint64(len(extra)) > params.MaximumExtraDataSize-params.ForkIDSize {
		log.Warn("Miner extra data exceed limit", "extra", hexutil.Bytes(extra), "limit", params.MaximumExtraDataSize-params.ForkIDSize)
		extra = nil
	}
	return extra
}

// APIs return the collection of RPC services the ethereum package offers.
// NOTE, some of these services probably need to be moved to somewhere else.
func (s *Ethereum) APIs() []rpc.API {
	apis := ethapi.GetAPIs(s.APIBackend)

	// Append any APIs exposed explicitly by the consensus engine
	apis = append(apis, s.engine.APIs(s.BlockChain())...)

	// Append all the local APIs and return
	return append(apis, []rpc.API{
		{
			Namespace: "eth",
			Version:   "1.0",
			Service:   NewPublicEthereumAPI(s),
			Public:    true,
		}, {
			Namespace: "eth",
			Version:   "1.0",
			Service:   NewPublicMinerAPI(s),
			Public:    true,
		}, {
			Namespace: "eth",
			Version:   "1.0",
			Service:   downloader.NewPublicDownloaderAPI(s.handler.downloader, s.eventMux),
			Public:    true,
		}, {
			Namespace: "miner",
			Version:   "1.0",
			Service:   NewPrivateMinerAPI(s),
			Public:    false,
		}, {
			Namespace: "eth",
			Version:   "1.0",
			Service:   filters.NewPublicFilterAPI(s.APIBackend, false, 5*time.Minute, s.config.RangeLimit),
			Public:    true,
		}, {
			Namespace: "admin",
			Version:   "1.0",
			Service:   NewPrivateAdminAPI(s),
		}, {
			Namespace: "debug",
			Version:   "1.0",
			Service:   NewPublicDebugAPI(s),
			Public:    true,
		}, {
			Namespace: "debug",
			Version:   "1.0",
			Service:   NewPrivateDebugAPI(s),
		}, {
			Namespace: "net",
			Version:   "1.0",
			Service:   s.netRPCService,
			Public:    true,
		},
	}...)
}

func (s *Ethereum) ResetWithGenesisBlock(gb *types.Block) {
	s.blockchain.ResetWithGenesisBlock(gb)
}

func (s *Ethereum) Etherbase() (eb common.Address, err error) {
	s.lock.RLock()
	etherbase := s.etherbase
	s.lock.RUnlock()

	if etherbase != (common.Address{}) {
		return etherbase, nil
	}
	if wallets := s.AccountManager().Wallets(); len(wallets) > 0 {
		if accounts := wallets[0].Accounts(); len(accounts) > 0 {
			etherbase := accounts[0].Address

			s.lock.Lock()
			s.etherbase = etherbase
			s.lock.Unlock()

			log.Info("Etherbase automatically configured", "address", etherbase)
			return etherbase, nil
		}
	}
	return common.Address{}, fmt.Errorf("etherbase must be explicitly specified")
}

// isLocalBlock checks whether the specified block is mined
// by local miner accounts.
//
// We regard two types of accounts as local miner account: etherbase
// and accounts specified via `txpool.locals` flag.
func (s *Ethereum) isLocalBlock(header *types.Header) bool {
	author, err := s.engine.Author(header)
	if err != nil {
		log.Warn("Failed to retrieve block author", "number", header.Number.Uint64(), "hash", header.Hash(), "err", err)
		return false
	}
	// Check whether the given address is etherbase.
	s.lock.RLock()
	etherbase := s.etherbase
	s.lock.RUnlock()
	if author == etherbase {
		return true
	}
	// Check whether the given address is specified by `txpool.local`
	// CLI flag.
	for _, account := range s.config.TxPool.Locals {
		if account == author {
			return true
		}
	}
	return false
}

// shouldPreserve checks whether we should preserve the given block
// during the chain reorg depending on whether the author of block
// is a local account.
func (s *Ethereum) shouldPreserve(header *types.Header) bool {
	// The reason we need to disable the self-reorg preserving for clique
	// is it can be probable to introduce a deadlock.
	//
	// e.g. If there are 7 available signers
	//
	// r1   A
	// r2     B
	// r3       C
	// r4         D
	// r5   A      [X] F G
	// r6    [X]
	//
	// In the round5, the inturn signer E is offline, so the worst case
	// is A, F and G sign the block of round5 and reject the block of opponents
	// and in the round6, the last available signer B is offline, the whole
	// network is stuck.
	if _, ok := s.engine.(*clique.Clique); ok {
		return false
	}
	if _, ok := s.engine.(*parlia.Parlia); ok {
		return false
	}
	return s.isLocalBlock(header)
}

// SetEtherbase sets the mining reward address.
func (s *Ethereum) SetEtherbase(etherbase common.Address) {
	s.lock.Lock()
	s.etherbase = etherbase
	s.lock.Unlock()

	s.miner.SetEtherbase(etherbase)
}

// StartMining starts the miner with the given number of CPU threads. If mining
// is already running, this method adjust the number of threads allowed to use
// and updates the minimum price required by the transaction pool.
func (s *Ethereum) StartMining(threads int) error {
	// Update the thread count within the consensus engine
	type threaded interface {
		SetThreads(threads int)
	}
	if th, ok := s.engine.(threaded); ok {
		log.Info("Updated mining threads", "threads", threads)
		if threads == 0 {
			threads = -1 // Disable the miner from within
		}
		th.SetThreads(threads)
	}
	// If the miner was not running, initialize it
	if !s.IsMining() {
		// Propagate the initial price point to the transaction pool
		s.lock.RLock()
		price := s.gasPrice
		s.lock.RUnlock()
		s.txPool.SetGasPrice(price)

		// Configure the local mining address
		eb, err := s.Etherbase()
		if err != nil {
			log.Error("Cannot start mining without etherbase", "err", err)
			return fmt.Errorf("etherbase missing: %v", err)
		}
		var cli *clique.Clique
		if c, ok := s.engine.(*clique.Clique); ok {
			cli = c
		} else if cl, ok := s.engine.(*beacon.Beacon); ok {
			if c, ok := cl.InnerEngine().(*clique.Clique); ok {
				cli = c
			}
		}
		if cli != nil {
			wallet, err := s.accountManager.Find(accounts.Account{Address: eb})
			if wallet == nil || err != nil {
				log.Error("Etherbase account unavailable locally", "err", err)
				return fmt.Errorf("signer missing: %v", err)
			}
			cli.Authorize(eb, wallet.SignData)
		}
		if parlia, ok := s.engine.(*parlia.Parlia); ok {
			wallet, err := s.accountManager.Find(accounts.Account{Address: eb})
			if wallet == nil || err != nil {
				log.Error("Etherbase account unavailable locally", "err", err)
				return fmt.Errorf("signer missing: %v", err)
			}

			parlia.Authorize(eb, wallet.SignData, wallet.SignTx)
		}
		// If mining is started, we can disable the transaction rejection mechanism
		// introduced to speed sync times.
		atomic.StoreUint32(&s.handler.acceptTxs, 1)

		go s.miner.Start(eb)
	}
	return nil
}

// StopMining terminates the miner, both at the consensus engine level as well as
// at the block creation level.
func (s *Ethereum) StopMining() {
	// Update the thread count within the consensus engine
	type threaded interface {
		SetThreads(threads int)
	}
	if th, ok := s.engine.(threaded); ok {
		th.SetThreads(-1)
	}
	// Stop the block creating itself
	s.miner.Stop()
}

func (s *Ethereum) IsMining() bool      { return s.miner.Mining() }
func (s *Ethereum) Miner() *miner.Miner { return s.miner }

func (s *Ethereum) AccountManager() *accounts.Manager  { return s.accountManager }
func (s *Ethereum) BlockChain() *core.BlockChain       { return s.blockchain }
func (s *Ethereum) TxPool() *core.TxPool               { return s.txPool }
func (s *Ethereum) EventMux() *event.TypeMux           { return s.eventMux }
func (s *Ethereum) Engine() consensus.Engine           { return s.engine }
func (s *Ethereum) ChainDb() ethdb.Database            { return s.chainDb }
func (s *Ethereum) IsListening() bool                  { return true } // Always listening
func (s *Ethereum) Downloader() *downloader.Downloader { return s.handler.downloader }
func (s *Ethereum) Synced() bool                       { return atomic.LoadUint32(&s.handler.acceptTxs) == 1 }
func (s *Ethereum) SetSynced()                         { atomic.StoreUint32(&s.handler.acceptTxs, 1) }
func (s *Ethereum) ArchiveMode() bool                  { return s.config.NoPruning }
func (s *Ethereum) BloomIndexer() *core.ChainIndexer   { return s.bloomIndexer }
func (s *Ethereum) Merger() *consensus.Merger          { return s.merger }
func (s *Ethereum) SyncMode() downloader.SyncMode {
	mode, _ := s.handler.chainSync.modeAndLocalHead()
	return mode
}

// Protocols returns all the currently configured
// network protocols to start.
func (s *Ethereum) Protocols() []p2p.Protocol {
	protos := eth.MakeProtocols((*ethHandler)(s.handler), s.networkID, s.ethDialCandidates)
	if !s.config.DisableSnapProtocol && s.config.SnapshotCache > 0 {
		protos = append(protos, snap.MakeProtocols((*snapHandler)(s.handler), s.snapDialCandidates)...)
	}
	// diff protocol can still open without snap protocol
	protos = append(protos, diff.MakeProtocols((*diffHandler)(s.handler), s.snapDialCandidates)...)
	return protos
}

// Start implements node.Lifecycle, starting all internal goroutines needed by the
// Ethereum protocol implementation.
func (s *Ethereum) Start() error {
	eth.StartENRUpdater(s.blockchain, s.p2pServer.LocalNode())

	// Start the bloom bits servicing goroutines
	s.startBloomHandlers(params.BloomBitsBlocks)

	// Regularly update shutdown marker
	s.shutdownTracker.Start()

	// Figure out a max peers count based on the server limits
	maxPeers := s.p2pServer.MaxPeers
	if s.config.LightServ > 0 {
		if s.config.LightPeers >= s.p2pServer.MaxPeers {
			return fmt.Errorf("invalid peer config: light peer count (%d) >= total peer count (%d)", s.config.LightPeers, s.p2pServer.MaxPeers)
		}
		maxPeers -= s.config.LightPeers
	}
	// Start the networking layer and the light server if requested
	s.handler.Start(maxPeers)
	return nil
}

// Stop implements node.Lifecycle, terminating all internal goroutines used by the
// Ethereum protocol.
func (s *Ethereum) Stop() error {
	// Stop all the peer-related stuff first.
	s.ethDialCandidates.Close()
	s.snapDialCandidates.Close()
	s.handler.Stop()

	// Then stop everything else.
	s.bloomIndexer.Close()
	close(s.closeBloomHandler)
	s.txPool.Stop()
	s.miner.Close()
	s.blockchain.Stop()
	s.engine.Close()

	// Clean shutdown marker as the last thing before closing db
	s.shutdownTracker.Stop()

	s.chainDb.Close()
	s.eventMux.Stop()

	return nil
}<|MERGE_RESOLUTION|>--- conflicted
+++ resolved
@@ -237,22 +237,10 @@
 	}
 
 	if eth.handler, err = newHandler(&handlerConfig{
-<<<<<<< HEAD
-		Database:        chainDb,
-		Chain:           eth.blockchain,
-		TxPool:          eth.txPool,
-		Merger:          merger,
-		Network:         config.NetworkId,
-		Sync:            config.SyncMode,
-		BloomCache:      uint64(cacheLimit),
-		EventMux:        eth.eventMux,
-		Checkpoint:      checkpoint,
-		Whitelist:       config.Whitelist,
-		DirectBroadcast: config.DirectBroadcast,
-=======
 		Database:               chainDb,
 		Chain:                  eth.blockchain,
 		TxPool:                 eth.txPool,
+		Merger:                 merger,
 		Network:                config.NetworkId,
 		Sync:                   config.SyncMode,
 		BloomCache:             uint64(cacheLimit),
@@ -262,7 +250,6 @@
 		DirectBroadcast:        config.DirectBroadcast,
 		DiffSync:               config.DiffSync,
 		DisablePeerTxBroadcast: config.DisablePeerTxBroadcast,
->>>>>>> 3a419246
 	}); err != nil {
 		return nil, err
 	}
