--- conflicted
+++ resolved
@@ -90,18 +90,13 @@
 	log.Root().SetHandler(glogger)
 
 	var (
-<<<<<<< HEAD
-		err    error
-		tracer vm.EVMLogger
-=======
 		err     error
 		tracer  vm.EVMLogger
 		baseDir = ""
->>>>>>> 21a3b11d
 	)
 	var getTracer func(txIndex int, txHash common.Hash) (vm.EVMLogger, error)
 
-	baseDir, err := createBasedir(ctx)
+	baseDir, err = createBasedir(ctx)
 	if err != nil {
 		return NewError(ErrorIO, fmt.Errorf("failed creating output basedir: %v", err))
 	}
@@ -119,17 +114,10 @@
 			log.Warn(fmt.Sprintf("--%s has been deprecated in favour of --%s", TraceDisableReturnDataFlag.Name, TraceEnableReturnDataFlag.Name))
 		}
 		// Configure the EVM logger
-<<<<<<< HEAD
 		logConfig := &logger.Config{
 			DisableStack:     ctx.Bool(TraceDisableStackFlag.Name),
 			EnableMemory:     !ctx.Bool(TraceDisableMemoryFlag.Name) || ctx.Bool(TraceEnableMemoryFlag.Name),
 			EnableReturnData: !ctx.Bool(TraceDisableReturnDataFlag.Name) || ctx.Bool(TraceEnableReturnDataFlag.Name),
-=======
-		logConfig := &vm.LogConfig{
-			DisableStack:     ctx.Bool(TraceDisableStackFlag.Name),
-			EnableMemory:     !ctx.Bool(TraceDisableMemoryFlag.Name),
-			EnableReturnData: !ctx.Bool(TraceDisableReturnDataFlag.Name),
->>>>>>> 21a3b11d
 			Debug:            true,
 		}
 		var prevFile *os.File
