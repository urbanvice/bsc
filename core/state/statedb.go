// Copyright 2014 The go-ethereum Authors
// This file is part of the go-ethereum library.
//
// The go-ethereum library is free software: you can redistribute it and/or modify
// it under the terms of the GNU Lesser General Public License as published by
// the Free Software Foundation, either version 3 of the License, or
// (at your option) any later version.
//
// The go-ethereum library is distributed in the hope that it will be useful,
// but WITHOUT ANY WARRANTY; without even the implied warranty of
// MERCHANTABILITY or FITNESS FOR A PARTICULAR PURPOSE. See the
// GNU Lesser General Public License for more details.
//
// You should have received a copy of the GNU Lesser General Public License
// along with the go-ethereum library. If not, see <http://www.gnu.org/licenses/>.

// Package state provides a caching layer atop the Ethereum state trie.
package state

import (
	"errors"
	"fmt"
	"math/big"
	"runtime"
	"sort"
	"sync"
	"time"

	"github.com/ethereum/go-ethereum/common"
	"github.com/ethereum/go-ethereum/common/gopool"
	"github.com/ethereum/go-ethereum/core/rawdb"
	"github.com/ethereum/go-ethereum/core/state/snapshot"
	"github.com/ethereum/go-ethereum/core/types"
	"github.com/ethereum/go-ethereum/crypto"
	"github.com/ethereum/go-ethereum/ethdb"
	"github.com/ethereum/go-ethereum/log"
	"github.com/ethereum/go-ethereum/metrics"
	"github.com/ethereum/go-ethereum/rlp"
	"github.com/ethereum/go-ethereum/trie"
)

const defaultNumOfSlots = 100

type revision struct {
	id           int
	journalIndex int
}

var (
	// emptyRoot is the known root hash of an empty trie.
	emptyRoot = common.HexToHash("56e81f171bcc55a6ff8345e692c0f86e5b48e01b996cadc001622fb5e363b421")

	// dummyRoot is the dummy account root before corrected in pipecommit sync mode,
	// the value is 542e5fc2709de84248e9bce43a9c0c8943a608029001360f8ab55bf113b23d28
	dummyRoot = crypto.Keccak256Hash([]byte("dummy_account_root"))

	emptyAddr = crypto.Keccak256Hash(common.Address{}.Bytes())
)

type proofList [][]byte

func (n *proofList) Put(key []byte, value []byte) error {
	*n = append(*n, value)
	return nil
}

func (n *proofList) Delete(key []byte) error {
	panic("not supported")
}

// StateDB structs within the ethereum protocol are used to store anything
// within the merkle trie. StateDBs take care of caching and storing
// nested states. It's the general query interface to retrieve:
// * Contracts
// * Accounts
type StateDB struct {
	db             Database
	prefetcherLock sync.Mutex
	prefetcher     *triePrefetcher
	originalRoot   common.Hash // The pre-state root, before any changes were made
	expectedRoot   common.Hash // The state root in the block header
	stateRoot      common.Hash // The calculation result of IntermediateRoot

	trie           Trie
	hasher         crypto.KeccakState
	diffLayer      *types.DiffLayer
	diffTries      map[common.Address]Trie
	diffCode       map[common.Hash][]byte
	lightProcessed bool
	fullProcessed  bool
	pipeCommit     bool

	snapMux       sync.Mutex
	snaps         *snapshot.Tree
	snap          snapshot.Snapshot
	snapDestructs map[common.Address]struct{}
	snapAccounts  map[common.Address][]byte
	snapStorage   map[common.Address]map[string][]byte

	// This map holds 'live' objects, which will get modified while processing a state transition.
	stateObjects        map[common.Address]*StateObject
	stateObjectsPending map[common.Address]struct{} // State objects finalized but not yet written to the trie
	stateObjectsDirty   map[common.Address]struct{} // State objects modified in the current execution

	storagePool          *StoragePool // sharedPool to store L1 originStorage of stateObjects
	writeOnSharedStorage bool         // Write to the shared origin storage of a stateObject while reading from the underlying storage layer.
	// DB error.
	// State objects are used by the consensus core and VM which are
	// unable to deal with database-level errors. Any error that occurs
	// during a database read is memoized here and will eventually be returned
	// by StateDB.Commit.
	dbErr error

	// The refund counter, also used by state transitioning.
	refund uint64

	thash   common.Hash
	txIndex int
	logs    map[common.Hash][]*types.Log
	logSize uint

	preimages map[common.Hash][]byte

	// Per-transaction access list
	accessList *accessList

	// Journal of state modifications. This is the backbone of
	// Snapshot and RevertToSnapshot.
	journal        *journal
	validRevisions []revision
	nextRevisionId int

	// Measurements gathered during execution for debugging purposes
	MetricsMux           sync.Mutex
	AccountReads         time.Duration
	AccountHashes        time.Duration
	AccountUpdates       time.Duration
	AccountCommits       time.Duration
	StorageReads         time.Duration
	StorageHashes        time.Duration
	StorageUpdates       time.Duration
	StorageCommits       time.Duration
	SnapshotAccountReads time.Duration
	SnapshotStorageReads time.Duration
	SnapshotCommits      time.Duration

	AccountUpdated int
	StorageUpdated int
	AccountDeleted int
	StorageDeleted int
}

// New creates a new state from a given trie.
func New(root common.Hash, db Database, snaps *snapshot.Tree) (*StateDB, error) {
	return newStateDB(root, db, snaps)
}

// NewWithSharedPool creates a new state with sharedStorge on layer 1.5
func NewWithSharedPool(root common.Hash, db Database, snaps *snapshot.Tree) (*StateDB, error) {
	statedb, err := newStateDB(root, db, snaps)
	if err != nil {
		return nil, err
	}
	statedb.storagePool = NewStoragePool()
	return statedb, nil
}

func newStateDB(root common.Hash, db Database, snaps *snapshot.Tree) (*StateDB, error) {
	sdb := &StateDB{
		db:                  db,
		originalRoot:        root,
		snaps:               snaps,
		stateObjects:        make(map[common.Address]*StateObject, defaultNumOfSlots),
		stateObjectsPending: make(map[common.Address]struct{}, defaultNumOfSlots),
		stateObjectsDirty:   make(map[common.Address]struct{}, defaultNumOfSlots),
		logs:                make(map[common.Hash][]*types.Log, defaultNumOfSlots),
		preimages:           make(map[common.Hash][]byte),
		journal:             newJournal(),
		hasher:              crypto.NewKeccakState(),
	}
	if sdb.snaps != nil {
		if sdb.snap = sdb.snaps.Snapshot(root); sdb.snap != nil {
			sdb.snapDestructs = make(map[common.Address]struct{})
			sdb.snapAccounts = make(map[common.Address][]byte)
			sdb.snapStorage = make(map[common.Address]map[string][]byte)
		}
	}

	snapVerified := sdb.snap != nil && sdb.snap.Verified()
	tr, err := db.OpenTrie(root)
	// return error when 1. failed to open trie and 2. the snap is nil or the snap is not nil and done verification
	if err != nil && (sdb.snap == nil || snapVerified) {
		return nil, err
	}
	sdb.trie = tr
	return sdb, nil
}

func (s *StateDB) EnableWriteOnSharedStorage() {
	s.writeOnSharedStorage = true
}

// StartPrefetcher initializes a new trie prefetcher to pull in nodes from the
// state trie concurrently while the state is mutated so that when we reach the
// commit phase, most of the needed data is already hot.
func (s *StateDB) StartPrefetcher(namespace string) {
	s.prefetcherLock.Lock()
	defer s.prefetcherLock.Unlock()
	if s.prefetcher != nil {
		s.prefetcher.close()
		s.prefetcher = nil
	}
	if s.snap != nil {
		s.prefetcher = newTriePrefetcher(s.db, s.originalRoot, namespace)
	}
}

// StopPrefetcher terminates a running prefetcher and reports any leftover stats
// from the gathered metrics.
func (s *StateDB) StopPrefetcher() {
	s.prefetcherLock.Lock()
	defer s.prefetcherLock.Unlock()
	if s.prefetcher != nil {
		s.prefetcher.close()
		s.prefetcher = nil
	}
}

// Mark that the block is processed by diff layer
func (s *StateDB) SetExpectedStateRoot(root common.Hash) {
	s.expectedRoot = root
}

// Mark that the block is processed by diff layer
func (s *StateDB) MarkLightProcessed() {
	s.lightProcessed = true
}

// Enable the pipeline commit function of statedb
func (s *StateDB) EnablePipeCommit() {
	if s.snap != nil && s.snaps.Layers() > 1 {
		s.pipeCommit = true
	}
}

// IsPipeCommit checks whether pipecommit is enabled on the statedb or not
func (s *StateDB) IsPipeCommit() bool {
	return s.pipeCommit
}

// Mark that the block is full processed
func (s *StateDB) MarkFullProcessed() {
	s.fullProcessed = true
}

func (s *StateDB) IsLightProcessed() bool {
	return s.lightProcessed
}

// setError remembers the first non-nil error it is called with.
func (s *StateDB) setError(err error) {
	if s.dbErr == nil {
		s.dbErr = err
	}
}

func (s *StateDB) Error() error {
	return s.dbErr
}

// Not thread safe
func (s *StateDB) Trie() (Trie, error) {
	if s.trie == nil {
		err := s.WaitPipeVerification()
		if err != nil {
			return nil, err
		}
		tr, err := s.db.OpenTrie(s.originalRoot)
		if err != nil {
			return nil, err
		}
		s.trie = tr
	}
	return s.trie, nil
}

func (s *StateDB) SetDiff(diffLayer *types.DiffLayer, diffTries map[common.Address]Trie, diffCode map[common.Hash][]byte) {
	s.diffLayer, s.diffTries, s.diffCode = diffLayer, diffTries, diffCode
}

func (s *StateDB) SetSnapData(snapDestructs map[common.Address]struct{}, snapAccounts map[common.Address][]byte,
	snapStorage map[common.Address]map[string][]byte) {
	s.snapDestructs, s.snapAccounts, s.snapStorage = snapDestructs, snapAccounts, snapStorage
}

func (s *StateDB) AddLog(log *types.Log) {
	s.journal.append(addLogChange{txhash: s.thash})

	log.TxHash = s.thash
	log.TxIndex = uint(s.txIndex)
	log.Index = s.logSize
	s.logs[s.thash] = append(s.logs[s.thash], log)
	s.logSize++
}

func (s *StateDB) GetLogs(hash common.Hash, blockHash common.Hash) []*types.Log {
	logs := s.logs[hash]
	for _, l := range logs {
		l.BlockHash = blockHash
	}
	return logs
}

func (s *StateDB) Logs() []*types.Log {
	var logs []*types.Log
	for _, lgs := range s.logs {
		logs = append(logs, lgs...)
	}
	return logs
}

// AddPreimage records a SHA3 preimage seen by the VM.
func (s *StateDB) AddPreimage(hash common.Hash, preimage []byte) {
	if _, ok := s.preimages[hash]; !ok {
		s.journal.append(addPreimageChange{hash: hash})
		pi := make([]byte, len(preimage))
		copy(pi, preimage)
		s.preimages[hash] = pi
	}
}

// Preimages returns a list of SHA3 preimages that have been submitted.
func (s *StateDB) Preimages() map[common.Hash][]byte {
	return s.preimages
}

// AddRefund adds gas to the refund counter
func (s *StateDB) AddRefund(gas uint64) {
	s.journal.append(refundChange{prev: s.refund})
	s.refund += gas
}

// SubRefund removes gas from the refund counter.
// This method will panic if the refund counter goes below zero
func (s *StateDB) SubRefund(gas uint64) {
	s.journal.append(refundChange{prev: s.refund})
	if gas > s.refund {
		panic(fmt.Sprintf("Refund counter below zero (gas: %d > refund: %d)", gas, s.refund))
	}
	s.refund -= gas
}

// Exist reports whether the given account address exists in the state.
// Notably this also returns true for suicided accounts.
func (s *StateDB) Exist(addr common.Address) bool {
	return s.getStateObject(addr) != nil
}

// Empty returns whether the state object is either non-existent
// or empty according to the EIP161 specification (balance = nonce = code = 0)
func (s *StateDB) Empty(addr common.Address) bool {
	so := s.getStateObject(addr)
	return so == nil || so.empty()
}

// GetBalance retrieves the balance from the given address or 0 if object not found
func (s *StateDB) GetBalance(addr common.Address) *big.Int {
	stateObject := s.getStateObject(addr)
	if stateObject != nil {
		return stateObject.Balance()
	}
	return common.Big0
}

func (s *StateDB) GetNonce(addr common.Address) uint64 {
	stateObject := s.getStateObject(addr)
	if stateObject != nil {
		return stateObject.Nonce()
	}

	return 0
}

// TxIndex returns the current transaction index set by Prepare.
func (s *StateDB) TxIndex() int {
	return s.txIndex
}

func (s *StateDB) GetCode(addr common.Address) []byte {
	stateObject := s.getStateObject(addr)
	if stateObject != nil {
		return stateObject.Code(s.db)
	}
	return nil
}

func (s *StateDB) GetCodeSize(addr common.Address) int {
	stateObject := s.getStateObject(addr)
	if stateObject != nil {
		return stateObject.CodeSize(s.db)
	}
	return 0
}

func (s *StateDB) GetCodeHash(addr common.Address) common.Hash {
	stateObject := s.getStateObject(addr)
	if stateObject == nil {
		return common.Hash{}
	}
	return common.BytesToHash(stateObject.CodeHash())
}

// GetState retrieves a value from the given account's storage trie.
func (s *StateDB) GetState(addr common.Address, hash common.Hash) common.Hash {
	stateObject := s.getStateObject(addr)
	if stateObject != nil {
		return stateObject.GetState(s.db, hash)
	}
	return common.Hash{}
}

// GetProof returns the Merkle proof for a given account.
func (s *StateDB) GetProof(addr common.Address) ([][]byte, error) {
	return s.GetProofByHash(crypto.Keccak256Hash(addr.Bytes()))
}

// GetProofByHash returns the Merkle proof for a given account.
func (s *StateDB) GetProofByHash(addrHash common.Hash) ([][]byte, error) {
	var proof proofList
	if _, err := s.Trie(); err != nil {
		return nil, err
	}
	err := s.trie.Prove(addrHash[:], 0, &proof)
	return proof, err
}

// GetStorageProof returns the Merkle proof for given storage slot.
func (s *StateDB) GetStorageProof(a common.Address, key common.Hash) ([][]byte, error) {
	var proof proofList
	trie := s.StorageTrie(a)
	if trie == nil {
		return proof, errors.New("storage trie for requested address does not exist")
	}
	err := trie.Prove(crypto.Keccak256(key.Bytes()), 0, &proof)
	return proof, err
}

// GetCommittedState retrieves a value from the given account's committed storage trie.
func (s *StateDB) GetCommittedState(addr common.Address, hash common.Hash) common.Hash {
	stateObject := s.getStateObject(addr)
	if stateObject != nil {
		return stateObject.GetCommittedState(s.db, hash)
	}
	return common.Hash{}
}

// Database retrieves the low level database supporting the lower level trie ops.
func (s *StateDB) Database() Database {
	return s.db
}

// StorageTrie returns the storage trie of an account.
// The return value is a copy and is nil for non-existent accounts.
func (s *StateDB) StorageTrie(addr common.Address) Trie {
	stateObject := s.getStateObject(addr)
	if stateObject == nil {
		return nil
	}
	cpy := stateObject.deepCopy(s)
	cpy.updateTrie(s.db)
	return cpy.getTrie(s.db)
}

func (s *StateDB) HasSuicided(addr common.Address) bool {
	stateObject := s.getStateObject(addr)
	if stateObject != nil {
		return stateObject.suicided
	}
	return false
}

/*
 * SETTERS
 */

// AddBalance adds amount to the account associated with addr.
func (s *StateDB) AddBalance(addr common.Address, amount *big.Int) {
	stateObject := s.GetOrNewStateObject(addr)
	if stateObject != nil {
		stateObject.AddBalance(amount)
	}
}

// SubBalance subtracts amount from the account associated with addr.
func (s *StateDB) SubBalance(addr common.Address, amount *big.Int) {
	stateObject := s.GetOrNewStateObject(addr)
	if stateObject != nil {
		stateObject.SubBalance(amount)
	}
}

func (s *StateDB) SetBalance(addr common.Address, amount *big.Int) {
	stateObject := s.GetOrNewStateObject(addr)
	if stateObject != nil {
		stateObject.SetBalance(amount)
	}
}

func (s *StateDB) SetNonce(addr common.Address, nonce uint64) {
	stateObject := s.GetOrNewStateObject(addr)
	if stateObject != nil {
		stateObject.SetNonce(nonce)
	}
}

func (s *StateDB) SetCode(addr common.Address, code []byte) {
	stateObject := s.GetOrNewStateObject(addr)
	if stateObject != nil {
		stateObject.SetCode(crypto.Keccak256Hash(code), code)
	}
}

func (s *StateDB) SetState(addr common.Address, key, value common.Hash) {
	stateObject := s.GetOrNewStateObject(addr)
	if stateObject != nil {
		stateObject.SetState(s.db, key, value)
	}
}

// SetStorage replaces the entire storage for the specified account with given
// storage. This function should only be used for debugging.
func (s *StateDB) SetStorage(addr common.Address, storage map[common.Hash]common.Hash) {
	stateObject := s.GetOrNewStateObject(addr)
	if stateObject != nil {
		stateObject.SetStorage(storage)
	}
}

// Suicide marks the given account as suicided.
// This clears the account balance.
//
// The account's state object is still available until the state is committed,
// getStateObject will return a non-nil account after Suicide.
func (s *StateDB) Suicide(addr common.Address) bool {
	stateObject := s.getStateObject(addr)
	if stateObject == nil {
		return false
	}
	s.journal.append(suicideChange{
		account:     &addr,
		prev:        stateObject.suicided,
		prevbalance: new(big.Int).Set(stateObject.Balance()),
	})
	stateObject.markSuicided()
	stateObject.data.Balance = new(big.Int)

	return true
}

//
// Setting, updating & deleting state object methods.
//

// updateStateObject writes the given object to the trie.
func (s *StateDB) updateStateObject(obj *StateObject) {
	// Track the amount of time wasted on updating the account from the trie
	if metrics.EnabledExpensive {
		defer func(start time.Time) { s.AccountUpdates += time.Since(start) }(time.Now())
	}
	// Encode the account and update the account trie
	addr := obj.Address()
	if err := s.trie.TryUpdateAccount(addr[:], &obj.data); err != nil {
		s.setError(fmt.Errorf("updateStateObject (%x) error: %v", addr[:], err))
	}
}

// deleteStateObject removes the given object from the state trie.
func (s *StateDB) deleteStateObject(obj *StateObject) {
	// Track the amount of time wasted on deleting the account from the trie
	if metrics.EnabledExpensive {
		defer func(start time.Time) { s.AccountUpdates += time.Since(start) }(time.Now())
	}
	// Delete the account from the trie
	addr := obj.Address()
	if err := s.trie.TryDelete(addr[:]); err != nil {
		s.setError(fmt.Errorf("deleteStateObject (%x) error: %v", addr[:], err))
	}
}

// getStateObject retrieves a state object given by the address, returning nil if
// the object is not found or was deleted in this execution context. If you need
// to differentiate between non-existent/just-deleted, use getDeletedStateObject.
func (s *StateDB) getStateObject(addr common.Address) *StateObject {
	if obj := s.getDeletedStateObject(addr); obj != nil && !obj.deleted {
		return obj
	}
	return nil
}

<<<<<<< HEAD
func (s *StateDB) TryPreload(block *types.Block, signer types.Signer) {
	accounts := make(map[common.Address]bool, block.Transactions().Len())
	accountsSlice := make([]common.Address, 0, block.Transactions().Len())
	for _, tx := range block.Transactions() {
		from, err := types.Sender(signer, tx)
		if err != nil {
			break
		}
		accounts[from] = true
		if tx.To() != nil {
			accounts[*tx.To()] = true
		}
	}
	for account := range accounts {
		accountsSlice = append(accountsSlice, account)
	}
	if len(accountsSlice) >= preLoadLimit && len(accountsSlice) > runtime.NumCPU() {
		objsChan := make(chan []*StateObject, runtime.NumCPU())
		for i := 0; i < runtime.NumCPU(); i++ {
			start := i * len(accountsSlice) / runtime.NumCPU()
			end := (i + 1) * len(accountsSlice) / runtime.NumCPU()
			if i+1 == runtime.NumCPU() {
				end = len(accountsSlice)
			}
			go func(start, end int) {
				objs := s.preloadStateObject(accountsSlice[start:end])
				objsChan <- objs
			}(start, end)
		}
		for i := 0; i < runtime.NumCPU(); i++ {
			objs := <-objsChan
			for _, obj := range objs {
				s.SetStateObject(obj)
			}
		}
	}
}

func (s *StateDB) preloadStateObject(address []common.Address) []*StateObject {
	// Prefer live objects if any is available
	if s.snap == nil {
		return nil
	}
	hasher := crypto.NewKeccakState()
	objs := make([]*StateObject, 0, len(address))
	for _, addr := range address {
		// If no live objects are available, attempt to use snapshots
		if acc, err := s.snap.Account(crypto.HashData(hasher, addr.Bytes())); err == nil {
			if acc == nil {
				continue
			}
			data := &types.StateAccount{
				Nonce:    acc.Nonce,
				Balance:  acc.Balance,
				CodeHash: acc.CodeHash,
				Root:     common.BytesToHash(acc.Root),
			}
			if len(data.CodeHash) == 0 {
				data.CodeHash = emptyCodeHash
			}
			if data.Root == (common.Hash{}) {
				data.Root = emptyRoot
			}
			// Insert into the live set
			obj := newObject(s, addr, *data)
			objs = append(objs, obj)
		}
		// Do not enable this feature when snapshot is not enabled.
	}
	return objs
}

=======
>>>>>>> 4598334a
// getDeletedStateObject is similar to getStateObject, but instead of returning
// nil for a deleted state object, it returns the actual object with the deleted
// flag set. This is needed by the state journal to revert to the correct s-
// destructed object instead of wiping all knowledge about the state object.
func (s *StateDB) getDeletedStateObject(addr common.Address) *StateObject {
	// Prefer live objects if any is available
	if obj := s.stateObjects[addr]; obj != nil {
		return obj
	}
	// If no live objects are available, attempt to use snapshots
	var (
		data *types.StateAccount
		err  error
	)
	if s.snap != nil {
		if metrics.EnabledExpensive {
			defer func(start time.Time) { s.SnapshotAccountReads += time.Since(start) }(time.Now())
		}
		var acc *snapshot.Account
		if acc, err = s.snap.Account(crypto.HashData(s.hasher, addr.Bytes())); err == nil {
			if acc == nil {
				return nil
			}
			data = &types.StateAccount{
				Nonce:    acc.Nonce,
				Balance:  acc.Balance,
				CodeHash: acc.CodeHash,
				Root:     common.BytesToHash(acc.Root),
			}
			if len(data.CodeHash) == 0 {
				data.CodeHash = emptyCodeHash
			}
			if data.Root == (common.Hash{}) {
				data.Root = emptyRoot
			}
		}
	}
	// If snapshot unavailable or reading from it failed, load from the database
	if s.snap == nil || err != nil {
		if s.trie == nil {
			tr, err := s.db.OpenTrie(s.originalRoot)
			if err != nil {
				s.setError(fmt.Errorf("failed to open trie tree"))
				return nil
			}
			s.trie = tr
		}
		if metrics.EnabledExpensive {
			defer func(start time.Time) { s.AccountReads += time.Since(start) }(time.Now())
		}
		enc, err := s.trie.TryGet(addr.Bytes())
		if err != nil {
			s.setError(fmt.Errorf("getDeleteStateObject (%x) error: %v", addr.Bytes(), err))
			return nil
		}
		if len(enc) == 0 {
			return nil
		}
		data = new(types.StateAccount)
		if err := rlp.DecodeBytes(enc, data); err != nil {
			log.Error("Failed to decode state object", "addr", addr, "err", err)
			return nil
		}
	}
	// Insert into the live set
	obj := newObject(s, addr, *data)
	s.SetStateObject(obj)
	return obj
}

func (s *StateDB) SetStateObject(object *StateObject) {
	s.stateObjects[object.Address()] = object
}

// GetOrNewStateObject retrieves a state object or create a new state object if nil.
func (s *StateDB) GetOrNewStateObject(addr common.Address) *StateObject {
	stateObject := s.getStateObject(addr)
	if stateObject == nil {
		stateObject, _ = s.createObject(addr)
	}
	return stateObject
}

// createObject creates a new state object. If there is an existing account with
// the given address, it is overwritten and returned as the second return value.
func (s *StateDB) createObject(addr common.Address) (newobj, prev *StateObject) {
	prev = s.getDeletedStateObject(addr) // Note, prev might have been deleted, we need that!

	var prevdestruct bool
	if s.snap != nil && prev != nil {
		_, prevdestruct = s.snapDestructs[prev.address]
		if !prevdestruct {
			s.snapDestructs[prev.address] = struct{}{}
		}
	}
	newobj = newObject(s, addr, types.StateAccount{})
	if prev == nil {
		s.journal.append(createObjectChange{account: &addr})
	} else {
		s.journal.append(resetObjectChange{prev: prev, prevdestruct: prevdestruct})
	}
	s.SetStateObject(newobj)
	if prev != nil && !prev.deleted {
		return newobj, prev
	}
	return newobj, nil
}

// CreateAccount explicitly creates a state object. If a state object with the address
// already exists the balance is carried over to the new account.
//
// CreateAccount is called during the EVM CREATE operation. The situation might arise that
// a contract does the following:
//
//   1. sends funds to sha(account ++ (nonce + 1))
//   2. tx_create(sha(account ++ nonce)) (note that this gets the address of 1)
//
// Carrying over the balance ensures that Ether doesn't disappear.
func (s *StateDB) CreateAccount(addr common.Address) {
	newObj, prev := s.createObject(addr)
	if prev != nil {
		newObj.setBalance(prev.data.Balance)
	}
}

func (db *StateDB) ForEachStorage(addr common.Address, cb func(key, value common.Hash) bool) error {
	so := db.getStateObject(addr)
	if so == nil {
		return nil
	}
	it := trie.NewIterator(so.getTrie(db.db).NodeIterator(nil))

	for it.Next() {
		key := common.BytesToHash(db.trie.GetKey(it.Key))
		if value, dirty := so.dirtyStorage[key]; dirty {
			if !cb(key, value) {
				return nil
			}
			continue
		}

		if len(it.Value) > 0 {
			_, content, _, err := rlp.Split(it.Value)
			if err != nil {
				return err
			}
			if !cb(key, common.BytesToHash(content)) {
				return nil
			}
		}
	}
	return nil
}

// Copy creates a deep, independent copy of the state.
// Snapshots of the copied state cannot be applied to the copy.
func (s *StateDB) Copy() *StateDB {
	// Copy all the basic fields, initialize the memory ones
	state := &StateDB{
		db:                  s.db,
		trie:                s.db.CopyTrie(s.trie),
		stateObjects:        make(map[common.Address]*StateObject, len(s.journal.dirties)),
		stateObjectsPending: make(map[common.Address]struct{}, len(s.stateObjectsPending)),
		stateObjectsDirty:   make(map[common.Address]struct{}, len(s.journal.dirties)),
		storagePool:         s.storagePool,
		refund:              s.refund,
		logs:                make(map[common.Hash][]*types.Log, len(s.logs)),
		logSize:             s.logSize,
		preimages:           make(map[common.Hash][]byte, len(s.preimages)),
		journal:             newJournal(),
		hasher:              crypto.NewKeccakState(),
	}
	// Copy the dirty states, logs, and preimages
	for addr := range s.journal.dirties {
		// As documented [here](https://github.com/ethereum/go-ethereum/pull/16485#issuecomment-380438527),
		// and in the Finalise-method, there is a case where an object is in the journal but not
		// in the stateObjects: OOG after touch on ripeMD prior to Byzantium. Thus, we need to check for
		// nil
		if object, exist := s.stateObjects[addr]; exist {
			// Even though the original object is dirty, we are not copying the journal,
			// so we need to make sure that anyside effect the journal would have caused
			// during a commit (or similar op) is already applied to the copy.
			state.stateObjects[addr] = object.deepCopy(state)

			state.stateObjectsDirty[addr] = struct{}{}   // Mark the copy dirty to force internal (code/state) commits
			state.stateObjectsPending[addr] = struct{}{} // Mark the copy pending to force external (account) commits
		}
	}
	// Above, we don't copy the actual journal. This means that if the copy is copied, the
	// loop above will be a no-op, since the copy's journal is empty.
	// Thus, here we iterate over stateObjects, to enable copies of copies
	for addr := range s.stateObjectsPending {
		if _, exist := state.stateObjects[addr]; !exist {
			state.stateObjects[addr] = s.stateObjects[addr].deepCopy(state)
		}
		state.stateObjectsPending[addr] = struct{}{}
	}
	for addr := range s.stateObjectsDirty {
		if _, exist := state.stateObjects[addr]; !exist {
			state.stateObjects[addr] = s.stateObjects[addr].deepCopy(state)
		}
		state.stateObjectsDirty[addr] = struct{}{}
	}
	for hash, logs := range s.logs {
		cpy := make([]*types.Log, len(logs))
		for i, l := range logs {
			cpy[i] = new(types.Log)
			*cpy[i] = *l
		}
		state.logs[hash] = cpy
	}
	for hash, preimage := range s.preimages {
		state.preimages[hash] = preimage
	}
	// Do we need to copy the access list? In practice: No. At the start of a
	// transaction, the access list is empty. In practice, we only ever copy state
	// _between_ transactions/blocks, never in the middle of a transaction.
	// However, it doesn't cost us much to copy an empty list, so we do it anyway
	// to not blow up if we ever decide copy it in the middle of a transaction
	if s.accessList != nil {
		state.accessList = s.accessList.Copy()
	}

	// If there's a prefetcher running, make an inactive copy of it that can
	// only access data but does not actively preload (since the user will not
	// know that they need to explicitly terminate an active copy).
	if s.prefetcher != nil {
		state.prefetcher = s.prefetcher.copy()
	}
	if s.snaps != nil {
		// In order for the miner to be able to use and make additions
		// to the snapshot tree, we need to copy that aswell.
		// Otherwise, any block mined by ourselves will cause gaps in the tree,
		// and force the miner to operate trie-backed only
		state.snaps = s.snaps
		state.snap = s.snap
		// deep copy needed
		state.snapDestructs = make(map[common.Address]struct{})
		for k, v := range s.snapDestructs {
			state.snapDestructs[k] = v
		}
		state.snapAccounts = make(map[common.Address][]byte)
		for k, v := range s.snapAccounts {
			state.snapAccounts[k] = v
		}
		state.snapStorage = make(map[common.Address]map[string][]byte)
		for k, v := range s.snapStorage {
			temp := make(map[string][]byte)
			for kk, vv := range v {
				temp[kk] = vv
			}
			state.snapStorage[k] = temp
		}
	}
	return state
}

// Snapshot returns an identifier for the current revision of the state.
func (s *StateDB) Snapshot() int {
	id := s.nextRevisionId
	s.nextRevisionId++
	s.validRevisions = append(s.validRevisions, revision{id, s.journal.length()})
	return id
}

// RevertToSnapshot reverts all state changes made since the given revision.
func (s *StateDB) RevertToSnapshot(revid int) {
	// Find the snapshot in the stack of valid snapshots.
	idx := sort.Search(len(s.validRevisions), func(i int) bool {
		return s.validRevisions[i].id >= revid
	})
	if idx == len(s.validRevisions) || s.validRevisions[idx].id != revid {
		panic(fmt.Errorf("revision id %v cannot be reverted", revid))
	}
	snapshot := s.validRevisions[idx].journalIndex

	// Replay the journal to undo changes and remove invalidated snapshots
	s.journal.revert(s, snapshot)
	s.validRevisions = s.validRevisions[:idx]
}

// GetRefund returns the current value of the refund counter.
func (s *StateDB) GetRefund() uint64 {
	return s.refund
}

// GetRefund returns the current value of the refund counter.
func (s *StateDB) WaitPipeVerification() error {
	// We need wait for the parent trie to commit
	if s.snap != nil {
		if valid := s.snap.WaitAndGetVerifyRes(); !valid {
			return fmt.Errorf("verification on parent snap failed")
		}
	}
	return nil
}

// Finalise finalises the state by removing the s destructed objects and clears
// the journal as well as the refunds. Finalise, however, will not push any updates
// into the tries just yet. Only IntermediateRoot or Commit will do that.
func (s *StateDB) Finalise(deleteEmptyObjects bool) {
	addressesToPrefetch := make([][]byte, 0, len(s.journal.dirties))
	for addr := range s.journal.dirties {
		obj, exist := s.stateObjects[addr]
		if !exist {
			// ripeMD is 'touched' at block 1714175, in tx 0x1237f737031e40bcde4a8b7e717b2d15e3ecadfe49bb1bbc71ee9deb09c6fcf2
			// That tx goes out of gas, and although the notion of 'touched' does not exist there, the
			// touch-event will still be recorded in the journal. Since ripeMD is a special snowflake,
			// it will persist in the journal even though the journal is reverted. In this special circumstance,
			// it may exist in `s.journal.dirties` but not in `s.stateObjects`.
			// Thus, we can safely ignore it here
			continue
		}
		if obj.suicided || (deleteEmptyObjects && obj.empty()) {
			obj.deleted = true

			// If state snapshotting is active, also mark the destruction there.
			// Note, we can't do this only at the end of a block because multiple
			// transactions within the same block might self destruct and then
			// ressurrect an account; but the snapshotter needs both events.
			if s.snap != nil {
				s.snapDestructs[obj.address] = struct{}{} // We need to maintain account deletions explicitly (will remain set indefinitely)
				delete(s.snapAccounts, obj.address)       // Clear out any previously updated account data (may be recreated via a ressurrect)
				delete(s.snapStorage, obj.address)        // Clear out any previously updated storage data (may be recreated via a ressurrect)
			}
		} else {
			obj.finalise(true) // Prefetch slots in the background
		}
		if _, exist := s.stateObjectsPending[addr]; !exist {
			s.stateObjectsPending[addr] = struct{}{}
		}
		if _, exist := s.stateObjectsDirty[addr]; !exist {
			s.stateObjectsDirty[addr] = struct{}{}
			// At this point, also ship the address off to the precacher. The precacher
			// will start loading tries, and when the change is eventually committed,
			// the commit-phase will be a lot faster
			addressesToPrefetch = append(addressesToPrefetch, common.CopyBytes(addr[:])) // Copy needed for closure
		}
	}
	if s.prefetcher != nil && len(addressesToPrefetch) > 0 {
		s.prefetcher.prefetch(s.originalRoot, addressesToPrefetch, emptyAddr)
	}
	// Invalidate journal because reverting across transactions is not allowed.
	s.clearJournalAndRefund()
}

// IntermediateRoot computes the current root hash of the state trie.
// It is called in between transactions to get the root hash that
// goes into transaction receipts.
func (s *StateDB) IntermediateRoot(deleteEmptyObjects bool) common.Hash {
	if s.lightProcessed {
		s.StopPrefetcher()
		return s.trie.Hash()
	}
	// Finalise all the dirty storage states and write them into the tries
	s.Finalise(deleteEmptyObjects)
	s.AccountsIntermediateRoot()
	return s.StateIntermediateRoot()
}

//CorrectAccountsRoot will fix account roots in pipecommit mode
func (s *StateDB) CorrectAccountsRoot() {
	if accounts, err := s.snap.Accounts(); err == nil && accounts != nil {
		for _, obj := range s.stateObjects {
			if !obj.deleted && !obj.rootCorrected && obj.data.Root == dummyRoot {
				if account, exist := accounts[crypto.Keccak256Hash(obj.address[:])]; exist && len(account.Root) != 0 {
					obj.data.Root = common.BytesToHash(account.Root)
				}
			}
		}
	}
}

//PopulateSnapAccountAndStorage tries to populate required accounts and storages for pipecommit
func (s *StateDB) PopulateSnapAccountAndStorage() {
	for addr := range s.stateObjectsPending {
		if obj := s.stateObjects[addr]; !obj.deleted {
			if s.snap != nil && !obj.deleted {
				root := obj.data.Root
				storageChanged := s.populateSnapStorage(obj)
				if storageChanged {
					root = dummyRoot
				}
				s.snapAccounts[obj.address] = snapshot.SlimAccountRLP(obj.data.Nonce, obj.data.Balance, root, obj.data.CodeHash)
			}
		}
	}
}

//populateSnapStorage tries to populate required storages for pipecommit, and returns a flag to indicate whether the storage root changed or not
func (s *StateDB) populateSnapStorage(obj *StateObject) bool {
	for key, value := range obj.dirtyStorage {
		obj.pendingStorage[key] = value
	}
	if len(obj.pendingStorage) == 0 {
		return false
	}
	var storage map[string][]byte
	for key, value := range obj.pendingStorage {
		var v []byte
		if (value != common.Hash{}) {
			// Encoding []byte cannot fail, ok to ignore the error.
			v, _ = rlp.EncodeToBytes(common.TrimLeftZeroes(value[:]))
		}
		// If state snapshotting is active, cache the data til commit
		if obj.db.snap != nil {
			if storage == nil {
				// Retrieve the old storage map, if available, create a new one otherwise
				if storage = obj.db.snapStorage[obj.address]; storage == nil {
					storage = make(map[string][]byte)
					obj.db.snapStorage[obj.address] = storage
				}
			}
			storage[string(key[:])] = v // v will be nil if value is 0x00
		}
	}
	return true
}

func (s *StateDB) AccountsIntermediateRoot() {
	tasks := make(chan func())
	finishCh := make(chan struct{})
	defer close(finishCh)
	wg := sync.WaitGroup{}
	for i := 0; i < runtime.NumCPU(); i++ {
		go func() {
			for {
				select {
				case task := <-tasks:
					task()
				case <-finishCh:
					return
				}
			}
		}()
	}

	// Although naively it makes sense to retrieve the account trie and then do
	// the contract storage and account updates sequentially, that short circuits
	// the account prefetcher. Instead, let's process all the storage updates
	// first, giving the account prefeches just a few more milliseconds of time
	// to pull useful data from disk.
	for addr := range s.stateObjectsPending {
		if obj := s.stateObjects[addr]; !obj.deleted {
			wg.Add(1)
			tasks <- func() {
				obj.updateRoot(s.db)

				// If state snapshotting is active, cache the data til commit. Note, this
				// update mechanism is not symmetric to the deletion, because whereas it is
				// enough to track account updates at commit time, deletions need tracking
				// at transaction boundary level to ensure we capture state clearing.
				if s.snap != nil && !obj.deleted {
					s.snapMux.Lock()
					// It is possible to add unnecessary change, but it is fine.
					s.snapAccounts[obj.address] = snapshot.SlimAccountRLP(obj.data.Nonce, obj.data.Balance, obj.data.Root, obj.data.CodeHash)
					s.snapMux.Unlock()
				}
				data, err := rlp.EncodeToBytes(obj)
				if err != nil {
					panic(fmt.Errorf("can't encode object at %x: %v", addr[:], err))
				}
				obj.encodeData = data
				wg.Done()
			}
		}
	}
	wg.Wait()
}

func (s *StateDB) StateIntermediateRoot() common.Hash {
	// If there was a trie prefetcher operating, it gets aborted and irrevocably
	// modified after we start retrieving tries. Remove it from the statedb after
	// this round of use.
	//
	// This is weird pre-byzantium since the first tx runs with a prefetcher and
	// the remainder without, but pre-byzantium even the initial prefetcher is
	// useless, so no sleep lost.
	prefetcher := s.prefetcher
	defer func() {
		s.prefetcherLock.Lock()
		if s.prefetcher != nil {
			s.prefetcher.close()
			s.prefetcher = nil
		}
		// try not use defer inside defer
		s.prefetcherLock.Unlock()
	}()

	// Now we're about to start to write changes to the trie. The trie is so far
	// _untouched_. We can check with the prefetcher, if it can give us a trie
	// which has the same root, but also has some content loaded into it.
	if prefetcher != nil {
		if trie := prefetcher.trie(s.originalRoot); trie != nil {
			s.trie = trie
		}
	}
	if s.trie == nil {
		tr, err := s.db.OpenTrie(s.originalRoot)
		if err != nil {
			panic(fmt.Sprintf("Failed to open trie tree %s", s.originalRoot))
		}
		s.trie = tr
	}

	usedAddrs := make([][]byte, 0, len(s.stateObjectsPending))
	for addr := range s.stateObjectsPending {
		if obj := s.stateObjects[addr]; obj.deleted {
			s.deleteStateObject(obj)
			s.AccountDeleted += 1
		} else {
			s.updateStateObject(obj)
			s.AccountUpdated += 1
		}
		usedAddrs = append(usedAddrs, common.CopyBytes(addr[:])) // Copy needed for closure
	}
	if prefetcher != nil {
		prefetcher.used(s.originalRoot, usedAddrs)
	}

	if len(s.stateObjectsPending) > 0 {
		s.stateObjectsPending = make(map[common.Address]struct{})
	}
	// Track the amount of time wasted on hashing the account trie
	if metrics.EnabledExpensive {
		defer func(start time.Time) { s.AccountHashes += time.Since(start) }(time.Now())
	}
	root := s.trie.Hash()
	return root
}

// Prepare sets the current transaction hash and index which are
// used when the EVM emits new state logs.
func (s *StateDB) Prepare(thash common.Hash, ti int) {
	s.thash = thash
	s.txIndex = ti
	s.accessList = nil
}

func (s *StateDB) clearJournalAndRefund() {
	if len(s.journal.entries) > 0 {
		s.journal = newJournal()
		s.refund = 0
	}
	s.validRevisions = s.validRevisions[:0] // Snapshots can be created without journal entires
}

func (s *StateDB) LightCommit() (common.Hash, *types.DiffLayer, error) {
	codeWriter := s.db.TrieDB().DiskDB().NewBatch()

	// light process already verified it, expectedRoot is trustworthy.
	root := s.expectedRoot

	commitFuncs := []func() error{
		func() error {
			for codeHash, code := range s.diffCode {
				rawdb.WriteCode(codeWriter, codeHash, code)
				if codeWriter.ValueSize() >= ethdb.IdealBatchSize {
					if err := codeWriter.Write(); err != nil {
						return err
					}
					codeWriter.Reset()
				}
			}
			if codeWriter.ValueSize() > 0 {
				if err := codeWriter.Write(); err != nil {
					return err
				}
			}
			return nil
		},
		func() error {
			tasks := make(chan func())
			taskResults := make(chan error, len(s.diffTries))
			tasksNum := 0
			finishCh := make(chan struct{})
			defer close(finishCh)
			threads := gopool.Threads(len(s.diffTries))

			for i := 0; i < threads; i++ {
				go func() {
					for {
						select {
						case task := <-tasks:
							task()
						case <-finishCh:
							return
						}
					}
				}()
			}

			for account, diff := range s.diffTries {
				tmpAccount := account
				tmpDiff := diff
				tasks <- func() {
					root, _, err := tmpDiff.Commit(nil)
					if err != nil {
						taskResults <- err
						return
					}
					s.db.CacheStorage(crypto.Keccak256Hash(tmpAccount[:]), root, tmpDiff)
					taskResults <- nil
				}
				tasksNum++
			}

			for i := 0; i < tasksNum; i++ {
				err := <-taskResults
				if err != nil {
					return err
				}
			}

			// commit account trie
			var account types.StateAccount
			root, _, err := s.trie.Commit(func(_ [][]byte, _ []byte, leaf []byte, parent common.Hash) error {
				if err := rlp.DecodeBytes(leaf, &account); err != nil {
					return nil
				}
				if account.Root != emptyRoot {
					s.db.TrieDB().Reference(account.Root, parent)
				}
				return nil
			})
			if err != nil {
				return err
			}
			if root != emptyRoot {
				s.db.CacheAccount(root, s.trie)
			}
			return nil
		},
		func() error {
			if s.snap != nil {
				if metrics.EnabledExpensive {
					defer func(start time.Time) { s.SnapshotCommits += time.Since(start) }(time.Now())
				}
				// Only update if there's a state transition (skip empty Clique blocks)
				if parent := s.snap.Root(); parent != root {
					// for light commit, always do sync commit
					if err := s.snaps.Update(root, parent, s.snapDestructs, s.snapAccounts, s.snapStorage, nil); err != nil {
						log.Warn("Failed to update snapshot tree", "from", parent, "to", root, "err", err)
					}
					// Keep n diff layers in the memory
					// - head layer is paired with HEAD state
					// - head-1 layer is paired with HEAD-1 state
					// - head-(n-1) layer(bottom-most diff layer) is paired with HEAD-(n-1)state
					if err := s.snaps.Cap(root, s.snaps.CapLimit()); err != nil {
						log.Warn("Failed to cap snapshot tree", "root", root, "layers", s.snaps.CapLimit(), "err", err)
					}
				}
			}
			return nil
		},
	}
	commitRes := make(chan error, len(commitFuncs))
	for _, f := range commitFuncs {
		tmpFunc := f
		go func() {
			commitRes <- tmpFunc()
		}()
	}
	for i := 0; i < len(commitFuncs); i++ {
		r := <-commitRes
		if r != nil {
			return common.Hash{}, nil, r
		}
	}
	s.snap, s.snapDestructs, s.snapAccounts, s.snapStorage = nil, nil, nil, nil
	s.diffTries, s.diffCode = nil, nil
	return root, s.diffLayer, nil
}

// Commit writes the state to the underlying in-memory trie database.
func (s *StateDB) Commit(failPostCommitFunc func(), postCommitFuncs ...func() error) (common.Hash, *types.DiffLayer, error) {
	if s.dbErr != nil {
		return common.Hash{}, nil, fmt.Errorf("commit aborted due to earlier error: %v", s.dbErr)
	}
	// Finalize any pending changes and merge everything into the tries
	if s.lightProcessed {
		root, diff, err := s.LightCommit()
		if err != nil {
			return root, diff, err
		}
		for _, postFunc := range postCommitFuncs {
			err = postFunc()
			if err != nil {
				return root, diff, err
			}
		}
		return root, diff, nil
	}
	var diffLayer *types.DiffLayer
	var verified chan struct{}
	var snapUpdated chan struct{}

	if s.snap != nil {
		diffLayer = &types.DiffLayer{}
	}
	if s.pipeCommit {
		// async commit the MPT
		verified = make(chan struct{})
		snapUpdated = make(chan struct{})
	}

	commmitTrie := func() error {
		commitErr := func() error {
			if s.pipeCommit {
				<-snapUpdated
				// Due to state verification pipeline, the accounts roots are not updated, leading to the data in the difflayer is not correct, capture the correct data here
				s.AccountsIntermediateRoot()
				if parent := s.snap.Root(); parent != s.expectedRoot {
					accountData := make(map[common.Hash][]byte)
					for k, v := range s.snapAccounts {
						accountData[crypto.Keccak256Hash(k[:])] = v
					}
					s.snaps.Snapshot(s.expectedRoot).CorrectAccounts(accountData)
				}
			}

			if s.stateRoot = s.StateIntermediateRoot(); s.fullProcessed && s.expectedRoot != s.stateRoot {
				log.Error("Invalid merkle root", "remote", s.expectedRoot, "local", s.stateRoot)
				return fmt.Errorf("invalid merkle root (remote: %x local: %x)", s.expectedRoot, s.stateRoot)
			}

			tasks := make(chan func())
			taskResults := make(chan error, len(s.stateObjectsDirty))
			tasksNum := 0
			finishCh := make(chan struct{})

			threads := gopool.Threads(len(s.stateObjectsDirty))
			wg := sync.WaitGroup{}
			for i := 0; i < threads; i++ {
				wg.Add(1)
				go func() {
					defer wg.Done()
					for {
						select {
						case task := <-tasks:
							task()
						case <-finishCh:
							return
						}
					}
				}()
			}

			for addr := range s.stateObjectsDirty {
				if obj := s.stateObjects[addr]; !obj.deleted {
					// Write any contract code associated with the state object
					tasks <- func() {
						// Write any storage changes in the state object to its storage trie
						if _, err := obj.CommitTrie(s.db); err != nil {
							taskResults <- err
						}
						taskResults <- nil
					}
					tasksNum++
				}
			}

			for i := 0; i < tasksNum; i++ {
				err := <-taskResults
				if err != nil {
					close(finishCh)
					return err
				}
			}
			close(finishCh)

			// The onleaf func is called _serially_, so we can reuse the same account
			// for unmarshalling every time.
			var account types.StateAccount
			root, _, err := s.trie.Commit(func(_ [][]byte, _ []byte, leaf []byte, parent common.Hash) error {
				if err := rlp.DecodeBytes(leaf, &account); err != nil {
					return nil
				}
				if account.Root != emptyRoot {
					s.db.TrieDB().Reference(account.Root, parent)
				}
				return nil
			})
			if err != nil {
				return err
			}
			if root != emptyRoot {
				s.db.CacheAccount(root, s.trie)
			}
			for _, postFunc := range postCommitFuncs {
				err = postFunc()
				if err != nil {
					return err
				}
			}
			wg.Wait()
			return nil
		}()

		if s.pipeCommit {
			if commitErr == nil {
				s.snaps.Snapshot(s.stateRoot).MarkValid()
			} else {
				// The blockchain will do the further rewind if write block not finish yet
				if failPostCommitFunc != nil {
					failPostCommitFunc()
				}
				log.Error("state verification failed", "err", commitErr)
			}
			close(verified)
		}
		return commitErr
	}

	commitFuncs := []func() error{
		func() error {
			codeWriter := s.db.TrieDB().DiskDB().NewBatch()
			for addr := range s.stateObjectsDirty {
				if obj := s.stateObjects[addr]; !obj.deleted {
					if obj.code != nil && obj.dirtyCode {
						rawdb.WriteCode(codeWriter, common.BytesToHash(obj.CodeHash()), obj.code)
						obj.dirtyCode = false
						if s.snap != nil {
							diffLayer.Codes = append(diffLayer.Codes, types.DiffCode{
								Hash: common.BytesToHash(obj.CodeHash()),
								Code: obj.code,
							})
						}
						if codeWriter.ValueSize() > ethdb.IdealBatchSize {
							if err := codeWriter.Write(); err != nil {
								return err
							}
							codeWriter.Reset()
						}
					}
				}
			}
			if codeWriter.ValueSize() > 0 {
				if err := codeWriter.Write(); err != nil {
					log.Crit("Failed to commit dirty codes", "error", err)
					return err
				}
			}
			return nil
		},
		func() error {
			// If snapshotting is enabled, update the snapshot tree with this new version
			if s.snap != nil {
				if metrics.EnabledExpensive {
					defer func(start time.Time) { s.SnapshotCommits += time.Since(start) }(time.Now())
				}
				if s.pipeCommit {
					defer close(snapUpdated)
				}
				diffLayer.Destructs, diffLayer.Accounts, diffLayer.Storages = s.SnapToDiffLayer()
				// Only update if there's a state transition (skip empty Clique blocks)
				if parent := s.snap.Root(); parent != s.expectedRoot {
					err := s.snaps.Update(s.expectedRoot, parent, s.snapDestructs, s.snapAccounts, s.snapStorage, verified)

					if err != nil {
						log.Warn("Failed to update snapshot tree", "from", parent, "to", s.expectedRoot, "err", err)
					}

					// Keep n diff layers in the memory
					// - head layer is paired with HEAD state
					// - head-1 layer is paired with HEAD-1 state
					// - head-(n-1) layer(bottom-most diff layer) is paired with HEAD-(n-1)state
					go func() {
						if err := s.snaps.Cap(s.expectedRoot, s.snaps.CapLimit()); err != nil {
							log.Warn("Failed to cap snapshot tree", "root", s.expectedRoot, "layers", s.snaps.CapLimit(), "err", err)
						}
					}()
				}
			}
			return nil
		},
	}
	if s.pipeCommit {
		go commmitTrie()
	} else {
		commitFuncs = append(commitFuncs, commmitTrie)
	}
	commitRes := make(chan error, len(commitFuncs))
	for _, f := range commitFuncs {
		tmpFunc := f
		go func() {
			commitRes <- tmpFunc()
		}()
	}
	for i := 0; i < len(commitFuncs); i++ {
		r := <-commitRes
		if r != nil {
			return common.Hash{}, nil, r
		}
	}
	root := s.stateRoot
	if s.pipeCommit {
		root = s.expectedRoot
	}

	return root, diffLayer, nil
}

func (s *StateDB) DiffLayerToSnap(diffLayer *types.DiffLayer) (map[common.Address]struct{}, map[common.Address][]byte, map[common.Address]map[string][]byte, error) {
	snapDestructs := make(map[common.Address]struct{})
	snapAccounts := make(map[common.Address][]byte)
	snapStorage := make(map[common.Address]map[string][]byte)

	for _, des := range diffLayer.Destructs {
		snapDestructs[des] = struct{}{}
	}
	for _, account := range diffLayer.Accounts {
		snapAccounts[account.Account] = account.Blob
	}
	for _, storage := range diffLayer.Storages {
		// should never happen
		if len(storage.Keys) != len(storage.Vals) {
			return nil, nil, nil, errors.New("invalid diffLayer: length of keys and values mismatch")
		}
		snapStorage[storage.Account] = make(map[string][]byte, len(storage.Keys))
		n := len(storage.Keys)
		for i := 0; i < n; i++ {
			snapStorage[storage.Account][storage.Keys[i]] = storage.Vals[i]
		}
	}
	return snapDestructs, snapAccounts, snapStorage, nil
}

func (s *StateDB) SnapToDiffLayer() ([]common.Address, []types.DiffAccount, []types.DiffStorage) {
	destructs := make([]common.Address, 0, len(s.snapDestructs))
	for account := range s.snapDestructs {
		destructs = append(destructs, account)
	}
	accounts := make([]types.DiffAccount, 0, len(s.snapAccounts))
	for accountHash, account := range s.snapAccounts {
		accounts = append(accounts, types.DiffAccount{
			Account: accountHash,
			Blob:    account,
		})
	}
	storages := make([]types.DiffStorage, 0, len(s.snapStorage))
	for accountHash, storage := range s.snapStorage {
		keys := make([]string, 0, len(storage))
		values := make([][]byte, 0, len(storage))
		for k, v := range storage {
			keys = append(keys, k)
			values = append(values, v)
		}
		storages = append(storages, types.DiffStorage{
			Account: accountHash,
			Keys:    keys,
			Vals:    values,
		})
	}
	return destructs, accounts, storages
}

// PrepareAccessList handles the preparatory steps for executing a state transition with
// regards to both EIP-2929 and EIP-2930:
//
// - Add sender to access list (2929)
// - Add destination to access list (2929)
// - Add precompiles to access list (2929)
// - Add the contents of the optional tx access list (2930)
//
// This method should only be called if Berlin/2929+2930 is applicable at the current number.
func (s *StateDB) PrepareAccessList(sender common.Address, dst *common.Address, precompiles []common.Address, list types.AccessList) {
	s.AddAddressToAccessList(sender)
	if dst != nil {
		s.AddAddressToAccessList(*dst)
		// If it's a create-tx, the destination will be added inside evm.create
	}
	for _, addr := range precompiles {
		s.AddAddressToAccessList(addr)
	}
	for _, el := range list {
		s.AddAddressToAccessList(el.Address)
		for _, key := range el.StorageKeys {
			s.AddSlotToAccessList(el.Address, key)
		}
	}
}

// AddAddressToAccessList adds the given address to the access list
func (s *StateDB) AddAddressToAccessList(addr common.Address) {
	if s.accessList == nil {
		s.accessList = newAccessList()
	}
	if s.accessList.AddAddress(addr) {
		s.journal.append(accessListAddAccountChange{&addr})
	}
}

// AddSlotToAccessList adds the given (address, slot)-tuple to the access list
func (s *StateDB) AddSlotToAccessList(addr common.Address, slot common.Hash) {
	if s.accessList == nil {
		s.accessList = newAccessList()
	}
	addrMod, slotMod := s.accessList.AddSlot(addr, slot)
	if addrMod {
		// In practice, this should not happen, since there is no way to enter the
		// scope of 'address' without having the 'address' become already added
		// to the access list (via call-variant, create, etc).
		// Better safe than sorry, though
		s.journal.append(accessListAddAccountChange{&addr})
	}
	if slotMod {
		s.journal.append(accessListAddSlotChange{
			address: &addr,
			slot:    &slot,
		})
	}
}

// AddressInAccessList returns true if the given address is in the access list.
func (s *StateDB) AddressInAccessList(addr common.Address) bool {
	if s.accessList == nil {
		return false
	}
	return s.accessList.ContainsAddress(addr)
}

// SlotInAccessList returns true if the given (address, slot)-tuple is in the access list.
func (s *StateDB) SlotInAccessList(addr common.Address, slot common.Hash) (addressPresent bool, slotPresent bool) {
	if s.accessList == nil {
		return false, false
	}
	return s.accessList.Contains(addr, slot)
}

func (s *StateDB) GetDirtyAccounts() []common.Address {
	accounts := make([]common.Address, 0, len(s.stateObjectsDirty))
	for account := range s.stateObjectsDirty {
		accounts = append(accounts, account)
	}
	return accounts
}

func (s *StateDB) GetStorage(address common.Address) *sync.Map {
	return s.storagePool.getStorage(address)
}<|MERGE_RESOLUTION|>--- conflicted
+++ resolved
@@ -597,81 +597,6 @@
 	return nil
 }
 
-<<<<<<< HEAD
-func (s *StateDB) TryPreload(block *types.Block, signer types.Signer) {
-	accounts := make(map[common.Address]bool, block.Transactions().Len())
-	accountsSlice := make([]common.Address, 0, block.Transactions().Len())
-	for _, tx := range block.Transactions() {
-		from, err := types.Sender(signer, tx)
-		if err != nil {
-			break
-		}
-		accounts[from] = true
-		if tx.To() != nil {
-			accounts[*tx.To()] = true
-		}
-	}
-	for account := range accounts {
-		accountsSlice = append(accountsSlice, account)
-	}
-	if len(accountsSlice) >= preLoadLimit && len(accountsSlice) > runtime.NumCPU() {
-		objsChan := make(chan []*StateObject, runtime.NumCPU())
-		for i := 0; i < runtime.NumCPU(); i++ {
-			start := i * len(accountsSlice) / runtime.NumCPU()
-			end := (i + 1) * len(accountsSlice) / runtime.NumCPU()
-			if i+1 == runtime.NumCPU() {
-				end = len(accountsSlice)
-			}
-			go func(start, end int) {
-				objs := s.preloadStateObject(accountsSlice[start:end])
-				objsChan <- objs
-			}(start, end)
-		}
-		for i := 0; i < runtime.NumCPU(); i++ {
-			objs := <-objsChan
-			for _, obj := range objs {
-				s.SetStateObject(obj)
-			}
-		}
-	}
-}
-
-func (s *StateDB) preloadStateObject(address []common.Address) []*StateObject {
-	// Prefer live objects if any is available
-	if s.snap == nil {
-		return nil
-	}
-	hasher := crypto.NewKeccakState()
-	objs := make([]*StateObject, 0, len(address))
-	for _, addr := range address {
-		// If no live objects are available, attempt to use snapshots
-		if acc, err := s.snap.Account(crypto.HashData(hasher, addr.Bytes())); err == nil {
-			if acc == nil {
-				continue
-			}
-			data := &types.StateAccount{
-				Nonce:    acc.Nonce,
-				Balance:  acc.Balance,
-				CodeHash: acc.CodeHash,
-				Root:     common.BytesToHash(acc.Root),
-			}
-			if len(data.CodeHash) == 0 {
-				data.CodeHash = emptyCodeHash
-			}
-			if data.Root == (common.Hash{}) {
-				data.Root = emptyRoot
-			}
-			// Insert into the live set
-			obj := newObject(s, addr, *data)
-			objs = append(objs, obj)
-		}
-		// Do not enable this feature when snapshot is not enabled.
-	}
-	return objs
-}
-
-=======
->>>>>>> 4598334a
 // getDeletedStateObject is similar to getStateObject, but instead of returning
 // nil for a deleted state object, it returns the actual object with the deleted
 // flag set. This is needed by the state journal to revert to the correct s-
