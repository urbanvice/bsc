--- conflicted
+++ resolved
@@ -1350,15 +1350,8 @@
 					// Write any contract code associated with the state object
 					tasks <- func() {
 						// Write any storage changes in the state object to its storage trie
-<<<<<<< HEAD
-						if _, err := obj.CommitTrie(s.db); err != nil {
-							taskResults <- err
-						}
-						taskResults <- nil
-=======
-						err := obj.CommitTrie(s.db)
+						_, err := obj.CommitTrie(s.db)
 						taskResults <- err
->>>>>>> 05925da6
 					}
 					tasksNum++
 				}
