// Copyright 2019 The go-ethereum Authors
// This file is part of the go-ethereum library.
//
// The go-ethereum library is free software: you can redistribute it and/or modify
// it under the terms of the GNU Lesser General Public License as published by
// the Free Software Foundation, either version 3 of the License, or
// (at your option) any later version.
//
// The go-ethereum library is distributed in the hope that it will be useful,
// but WITHOUT ANY WARRANTY; without even the implied warranty of
// MERCHANTABILITY or FITNESS FOR A PARTICULAR PURPOSE. See the
// GNU Lesser General Public License for more details.
//
// You should have received a copy of the GNU Lesser General Public License
// along with the go-ethereum library. If not, see <http://www.gnu.org/licenses/>.

// Package snapshot implements a journalled, dynamic state dump.
package snapshot

import (
	"bytes"
	"errors"
	"fmt"
	"sync"
	"sync/atomic"

	"github.com/ethereum/go-ethereum/common"
	"github.com/ethereum/go-ethereum/core/rawdb"
	"github.com/ethereum/go-ethereum/crypto"
	"github.com/ethereum/go-ethereum/ethdb"
	"github.com/ethereum/go-ethereum/log"
	"github.com/ethereum/go-ethereum/metrics"
	"github.com/ethereum/go-ethereum/rlp"
	"github.com/ethereum/go-ethereum/trie"
)

var (
	snapshotCleanAccountHitMeter   = metrics.NewRegisteredMeter("state/snapshot/clean/account/hit", nil)
	snapshotCleanAccountMissMeter  = metrics.NewRegisteredMeter("state/snapshot/clean/account/miss", nil)
	snapshotCleanAccountInexMeter  = metrics.NewRegisteredMeter("state/snapshot/clean/account/inex", nil)
	snapshotCleanAccountReadMeter  = metrics.NewRegisteredMeter("state/snapshot/clean/account/read", nil)
	snapshotCleanAccountWriteMeter = metrics.NewRegisteredMeter("state/snapshot/clean/account/write", nil)

	snapshotCleanStorageHitMeter   = metrics.NewRegisteredMeter("state/snapshot/clean/storage/hit", nil)
	snapshotCleanStorageMissMeter  = metrics.NewRegisteredMeter("state/snapshot/clean/storage/miss", nil)
	snapshotCleanStorageInexMeter  = metrics.NewRegisteredMeter("state/snapshot/clean/storage/inex", nil)
	snapshotCleanStorageReadMeter  = metrics.NewRegisteredMeter("state/snapshot/clean/storage/read", nil)
	snapshotCleanStorageWriteMeter = metrics.NewRegisteredMeter("state/snapshot/clean/storage/write", nil)

	snapshotDirtyAccountHitMeter   = metrics.NewRegisteredMeter("state/snapshot/dirty/account/hit", nil)
	snapshotDirtyAccountMissMeter  = metrics.NewRegisteredMeter("state/snapshot/dirty/account/miss", nil)
	snapshotDirtyAccountInexMeter  = metrics.NewRegisteredMeter("state/snapshot/dirty/account/inex", nil)
	snapshotDirtyAccountReadMeter  = metrics.NewRegisteredMeter("state/snapshot/dirty/account/read", nil)
	snapshotDirtyAccountWriteMeter = metrics.NewRegisteredMeter("state/snapshot/dirty/account/write", nil)

	snapshotDirtyStorageHitMeter   = metrics.NewRegisteredMeter("state/snapshot/dirty/storage/hit", nil)
	snapshotDirtyStorageMissMeter  = metrics.NewRegisteredMeter("state/snapshot/dirty/storage/miss", nil)
	snapshotDirtyStorageInexMeter  = metrics.NewRegisteredMeter("state/snapshot/dirty/storage/inex", nil)
	snapshotDirtyStorageReadMeter  = metrics.NewRegisteredMeter("state/snapshot/dirty/storage/read", nil)
	snapshotDirtyStorageWriteMeter = metrics.NewRegisteredMeter("state/snapshot/dirty/storage/write", nil)

	snapshotDirtyAccountHitDepthHist = metrics.NewRegisteredHistogram("state/snapshot/dirty/account/hit/depth", nil, metrics.NewExpDecaySample(1028, 0.015))

	snapshotFlushAccountItemMeter = metrics.NewRegisteredMeter("state/snapshot/flush/account/item", nil)
	snapshotFlushAccountSizeMeter = metrics.NewRegisteredMeter("state/snapshot/flush/account/size", nil)
	snapshotFlushStorageItemMeter = metrics.NewRegisteredMeter("state/snapshot/flush/storage/item", nil)
	snapshotFlushStorageSizeMeter = metrics.NewRegisteredMeter("state/snapshot/flush/storage/size", nil)

	snapshotBloomIndexTimer = metrics.NewRegisteredResettingTimer("state/snapshot/bloom/index", nil)
	snapshotBloomErrorGauge = metrics.NewRegisteredGaugeFloat64("state/snapshot/bloom/error", nil)

	snapshotBloomAccountTrueHitMeter  = metrics.NewRegisteredMeter("state/snapshot/bloom/account/truehit", nil)
	snapshotBloomAccountFalseHitMeter = metrics.NewRegisteredMeter("state/snapshot/bloom/account/falsehit", nil)
	snapshotBloomAccountMissMeter     = metrics.NewRegisteredMeter("state/snapshot/bloom/account/miss", nil)

	snapshotBloomStorageTrueHitMeter  = metrics.NewRegisteredMeter("state/snapshot/bloom/storage/truehit", nil)
	snapshotBloomStorageFalseHitMeter = metrics.NewRegisteredMeter("state/snapshot/bloom/storage/falsehit", nil)
	snapshotBloomStorageMissMeter     = metrics.NewRegisteredMeter("state/snapshot/bloom/storage/miss", nil)

	// ErrSnapshotStale is returned from data accessors if the underlying snapshot
	// layer had been invalidated due to the chain progressing forward far enough
	// to not maintain the layer's original state.
	ErrSnapshotStale = errors.New("snapshot stale")

	// ErrNotCoveredYet is returned from data accessors if the underlying snapshot
	// is being generated currently and the requested data item is not yet in the
	// range of accounts covered.
	ErrNotCoveredYet = errors.New("not covered yet")

	// ErrNotConstructed is returned if the callers want to iterate the snapshot
	// while the generation is not finished yet.
	ErrNotConstructed = errors.New("snapshot is not constructed")

	// errSnapshotCycle is returned if a snapshot is attempted to be inserted
	// that forms a cycle in the snapshot tree.
	errSnapshotCycle = errors.New("snapshot cycle")
)

// Snapshot represents the functionality supported by a snapshot storage layer.
type Snapshot interface {
	// Root returns the root hash for which this snapshot was made.
	Root() common.Hash

	// WaitAndGetVerifyRes will wait until the snapshot been verified and return verification result
	WaitAndGetVerifyRes() bool

	// Verified returns whether the snapshot is verified
	Verified() bool

	// MarkValid stores the verification result
	MarkValid()

	// CorrectAccounts updates account data for storing the correct data during pipecommit
	CorrectAccounts(map[common.Hash][]byte)

	// AccountsCorrected checks whether the account data has been corrected during pipecommit
	AccountsCorrected() bool

	// Account directly retrieves the account associated with a particular hash in
	// the snapshot slim data format.
	Account(hash common.Hash) (*Account, error)

	// Accounts directly retrieves all accounts in current snapshot in
	// the snapshot slim data format.
	Accounts() (map[common.Hash]*Account, error)

	// AccountRLP directly retrieves the account RLP associated with a particular
	// hash in the snapshot slim data format.
	AccountRLP(hash common.Hash) ([]byte, error)

	// Storage directly retrieves the storage data associated with a particular hash,
	// within a particular account.
	Storage(accountHash, storageHash common.Hash) ([]byte, error)
}

// snapshot is the internal version of the snapshot data layer that supports some
// additional methods compared to the public API.
type snapshot interface {
	Snapshot

	// Parent returns the subsequent layer of a snapshot, or nil if the base was
	// reached.
	//
	// Note, the method is an internal helper to avoid type switching between the
	// disk and diff layers. There is no locking involved.
	Parent() snapshot

	// Update creates a new layer on top of the existing snapshot diff tree with
	// the specified data items.
	//
	// Note, the maps are retained by the method to avoid copying everything.
	Update(blockRoot common.Hash, destructs map[common.Hash]struct{}, accounts map[common.Hash][]byte, storage map[common.Hash]map[common.Hash][]byte, verified chan struct{}) *diffLayer

	// Journal commits an entire diff hierarchy to disk into a single journal entry.
	// This is meant to be used during shutdown to persist the snapshot without
	// flattening everything down (bad for reorgs).
	Journal(buffer *bytes.Buffer) (common.Hash, error)

	// Stale return whether this layer has become stale (was flattened across) or
	// if it's still live.
	Stale() bool

	// AccountIterator creates an account iterator over an arbitrary layer.
	AccountIterator(seek common.Hash) AccountIterator

	// StorageIterator creates a storage iterator over an arbitrary layer.
	StorageIterator(account common.Hash, seek common.Hash) (StorageIterator, bool)
}

// Tree is an Ethereum state snapshot tree. It consists of one persistent base
// layer backed by a key-value store, on top of which arbitrarily many in-memory
// diff layers are topped. The memory diffs can form a tree with branching, but
// the disk layer is singleton and common to all. If a reorg goes deeper than the
// disk layer, everything needs to be deleted.
//
// The goal of a state snapshot is twofold: to allow direct access to account and
// storage data to avoid expensive multi-level trie lookups; and to allow sorted,
// cheap iteration of the account/storage tries for sync aid.
type Tree struct {
	diskdb   ethdb.KeyValueStore      // Persistent database to store the snapshot
	triedb   *trie.Database           // In-memory cache to access the trie through
	cache    int                      // Megabytes permitted to use for read caches
	layers   map[common.Hash]snapshot // Collection of all known layers
	lock     sync.RWMutex
	capLimit int

	// Test hooks
	onFlatten func() // Hook invoked when the bottom most diff layers are flattened
}

// New attempts to load an already existing snapshot from a persistent key-value
// store (with a number of memory layers from a journal), ensuring that the head
// of the snapshot matches the expected one.
//
<<<<<<< HEAD
// If the snapshot is missing or the disk layer is broken, the snapshot will be
// reconstructed using both the existing data and the state trie.
// The repair happens on a background thread.
//
// If the memory layers in the journal do not match the disk layer (e.g. there is
// a gap) or the journal is missing, there are two repair cases:
//
// - if the 'recovery' parameter is true, all memory diff-layers will be discarded.
//   This case happens when the snapshot is 'ahead' of the state trie.
// - otherwise, the entire snapshot is considered invalid and will be recreated on
//   a background thread.
func New(diskdb ethdb.KeyValueStore, triedb *trie.Database, cache, cap int, root common.Hash, async bool, rebuild bool, recovery bool) (*Tree, error) {
=======
// If the snapshot is missing or the disk layer is broken, the entire is deleted
// and will be reconstructed from scratch based on the tries in the key-value
// store, on a background thread. If the memory layers from the journal is not
// continuous with disk layer or the journal is missing, all diffs will be discarded
// iff it's in "recovery" mode, otherwise rebuild is mandatory.
func New(diskdb ethdb.KeyValueStore, triedb *trie.Database, cache, cap int, root common.Hash, async bool, rebuild bool, recovery, withoutTrie bool) (*Tree, error) {
>>>>>>> 73e6147a
	// Create a new, empty snapshot tree
	snap := &Tree{
		diskdb:   diskdb,
		triedb:   triedb,
		cache:    cache,
		capLimit: cap,
		layers:   make(map[common.Hash]snapshot),
	}
	if !async {
		defer snap.waitBuild()
	}
	// Attempt to load a previously persisted snapshot and rebuild one if failed
	head, disabled, err := loadSnapshot(diskdb, triedb, cache, root, recovery, withoutTrie)
	if disabled {
		log.Warn("Snapshot maintenance disabled (syncing)")
		return snap, nil
	}
	if err != nil {
		if rebuild {
			log.Warn("Failed to load snapshot, regenerating", "err", err)
			snap.Rebuild(root)
			return snap, nil
		}
		return nil, err // Bail out the error, don't rebuild automatically.
	}
	// Existing snapshot loaded, seed all the layers
	for head != nil {
		snap.layers[head.Root()] = head
		head = head.Parent()
	}
	log.Info("Snapshot loaded", "diskRoot", snap.diskRoot(), "root", root)
	return snap, nil
}

// waitBuild blocks until the snapshot finishes rebuilding. This method is meant
// to be used by tests to ensure we're testing what we believe we are.
func (t *Tree) waitBuild() {
	// Find the rebuild termination channel
	var done chan struct{}

	t.lock.RLock()
	for _, layer := range t.layers {
		if layer, ok := layer.(*diskLayer); ok {
			done = layer.genPending
			break
		}
	}
	t.lock.RUnlock()

	// Wait until the snapshot is generated
	if done != nil {
		<-done
	}
}

// Layers returns the number of layers
func (t *Tree) Layers() int {
	return len(t.layers)
}

// Disable interrupts any pending snapshot generator, deletes all the snapshot
// layers in memory and marks snapshots disabled globally. In order to resume
// the snapshot functionality, the caller must invoke Rebuild.
func (t *Tree) Disable() {
	// Interrupt any live snapshot layers
	t.lock.Lock()
	defer t.lock.Unlock()

	for _, layer := range t.layers {
		switch layer := layer.(type) {
		case *diskLayer:
			// If the base layer is generating, abort it
			if layer.genAbort != nil {
				abort := make(chan *generatorStats)
				layer.genAbort <- abort
				<-abort
			}
			// Layer should be inactive now, mark it as stale
			layer.lock.Lock()
			layer.stale = true
			layer.lock.Unlock()

		case *diffLayer:
			// If the layer is a simple diff, simply mark as stale
			layer.lock.Lock()
			atomic.StoreUint32(&layer.stale, 1)
			layer.lock.Unlock()

		default:
			panic(fmt.Sprintf("unknown layer type: %T", layer))
		}
	}
	t.layers = map[common.Hash]snapshot{}

	// Delete all snapshot liveness information from the database
	batch := t.diskdb.NewBatch()

	rawdb.WriteSnapshotDisabled(batch)
	rawdb.DeleteSnapshotRoot(batch)
	rawdb.DeleteSnapshotJournal(batch)
	rawdb.DeleteSnapshotGenerator(batch)
	rawdb.DeleteSnapshotRecoveryNumber(batch)
	// Note, we don't delete the sync progress

	if err := batch.Write(); err != nil {
		log.Crit("Failed to disable snapshots", "err", err)
	}
}

// Snapshot retrieves a snapshot belonging to the given block root, or nil if no
// snapshot is maintained for that block.
func (t *Tree) Snapshot(blockRoot common.Hash) Snapshot {
	t.lock.RLock()
	defer t.lock.RUnlock()

	return t.layers[blockRoot]
}

// Snapshots returns all visited layers from the topmost layer with specific
// root and traverses downward. The layer amount is limited by the given number.
// If nodisk is set, then disk layer is excluded.
func (t *Tree) Snapshots(root common.Hash, limits int, nodisk bool) []Snapshot {
	t.lock.RLock()
	defer t.lock.RUnlock()

	if limits == 0 {
		return nil
	}
	layer := t.layers[root]
	if layer == nil {
		return nil
	}
	var ret []Snapshot
	for {
		if _, isdisk := layer.(*diskLayer); isdisk && nodisk {
			break
		}
		ret = append(ret, layer)
		limits -= 1
		if limits == 0 {
			break
		}
		parent := layer.Parent()
		if parent == nil {
			break
		}
		layer = parent
	}
	return ret
}

func (t *Tree) Update(blockRoot common.Hash, parentRoot common.Hash, destructs map[common.Address]struct{}, accounts map[common.Address][]byte, storage map[common.Address]map[string][]byte, verified chan struct{}) error {
	hashDestructs, hashAccounts, hashStorage := transformSnapData(destructs, accounts, storage)
	return t.update(blockRoot, parentRoot, hashDestructs, hashAccounts, hashStorage, verified)
}

// Update adds a new snapshot into the tree, if that can be linked to an existing
// old parent. It is disallowed to insert a disk layer (the origin of all).
func (t *Tree) update(blockRoot common.Hash, parentRoot common.Hash, destructs map[common.Hash]struct{}, accounts map[common.Hash][]byte, storage map[common.Hash]map[common.Hash][]byte, verified chan struct{}) error {
	// Reject noop updates to avoid self-loops in the snapshot tree. This is a
	// special case that can only happen for Clique networks where empty blocks
	// don't modify the state (0 block subsidy).
	//
	// Although we could silently ignore this internally, it should be the caller's
	// responsibility to avoid even attempting to insert such a snapshot.
	if blockRoot == parentRoot {
		return errSnapshotCycle
	}
	// Generate a new snapshot on top of the parent
	parent := t.Snapshot(parentRoot)
	if parent == nil {
		return fmt.Errorf("parent [%#x] snapshot missing", parentRoot)
	}
	snap := parent.(snapshot).Update(blockRoot, destructs, accounts, storage, verified)

	// Save the new snapshot for later
	t.lock.Lock()
	defer t.lock.Unlock()

	t.layers[snap.root] = snap
	log.Debug("Snapshot updated", "blockRoot", blockRoot)
	return nil
}

func (t *Tree) CapLimit() int {
	return t.capLimit
}

// Cap traverses downwards the snapshot tree from a head block hash until the
// number of allowed layers are crossed. All layers beyond the permitted number
// are flattened downwards.
//
// Note, the final diff layer count in general will be one more than the amount
// requested. This happens because the bottom-most diff layer is the accumulator
// which may or may not overflow and cascade to disk. Since this last layer's
// survival is only known *after* capping, we need to omit it from the count if
// we want to ensure that *at least* the requested number of diff layers remain.
func (t *Tree) Cap(root common.Hash, layers int) error {
	// Retrieve the head snapshot to cap from
	snap := t.Snapshot(root)
	if snap == nil {
		return fmt.Errorf("snapshot [%#x] missing", root)
	}
	diff, ok := snap.(*diffLayer)
	if !ok {
		return fmt.Errorf("snapshot [%#x] is disk layer", root)
	}
	// If the generator is still running, use a more aggressive cap
	diff.origin.lock.RLock()
	if diff.origin.genMarker != nil && layers > 8 {
		layers = 8
	}
	diff.origin.lock.RUnlock()

	// Run the internal capping and discard all stale layers
	t.lock.Lock()
	defer t.lock.Unlock()

	// Flattening the bottom-most diff layer requires special casing since there's
	// no child to rewire to the grandparent. In that case we can fake a temporary
	// child for the capping and then remove it.
	if layers == 0 {
		// If full commit was requested, flatten the diffs and merge onto disk
		diff.lock.RLock()
		base := diffToDisk(diff.flatten().(*diffLayer))
		diff.lock.RUnlock()

		// Replace the entire snapshot tree with the flat base
		t.layers = map[common.Hash]snapshot{base.root: base}
		return nil
	}
	persisted := t.cap(diff, layers)

	// Remove any layer that is stale or links into a stale layer
	children := make(map[common.Hash][]common.Hash)
	for root, snap := range t.layers {
		if diff, ok := snap.(*diffLayer); ok {
			parent := diff.parent.Root()
			children[parent] = append(children[parent], root)
		}
	}
	var remove func(root common.Hash)
	remove = func(root common.Hash) {
		delete(t.layers, root)
		for _, child := range children[root] {
			remove(child)
		}
		delete(children, root)
	}
	for root, snap := range t.layers {
		if snap.Stale() {
			remove(root)
		}
	}
	// If the disk layer was modified, regenerate all the cumulative blooms
	if persisted != nil {
		var rebloom func(root common.Hash)
		rebloom = func(root common.Hash) {
			if diff, ok := t.layers[root].(*diffLayer); ok {
				diff.rebloom(persisted)
			}
			for _, child := range children[root] {
				rebloom(child)
			}
		}
		rebloom(persisted.root)
	}
	log.Debug("Snapshot capped", "root", root)
	return nil
}

// cap traverses downwards the diff tree until the number of allowed layers are
// crossed. All diffs beyond the permitted number are flattened downwards. If the
// layer limit is reached, memory cap is also enforced (but not before).
//
// The method returns the new disk layer if diffs were persisted into it.
//
// Note, the final diff layer count in general will be one more than the amount
// requested. This happens because the bottom-most diff layer is the accumulator
// which may or may not overflow and cascade to disk. Since this last layer's
// survival is only known *after* capping, we need to omit it from the count if
// we want to ensure that *at least* the requested number of diff layers remain.
func (t *Tree) cap(diff *diffLayer, layers int) *diskLayer {
	// Dive until we run out of layers or reach the persistent database
	for i := 0; i < layers-1; i++ {
		// If we still have diff layers below, continue down
		if parent, ok := diff.parent.(*diffLayer); ok {
			diff = parent
		} else {
			// Diff stack too shallow, return without modifications
			return nil
		}
	}
	// We're out of layers, flatten anything below, stopping if it's the disk or if
	// the memory limit is not yet exceeded.
	switch parent := diff.parent.(type) {
	case *diskLayer:
		return nil

	case *diffLayer:
		// Hold the write lock until the flattened parent is linked correctly.
		// Otherwise, the stale layer may be accessed by external reads in the
		// meantime.
		diff.lock.Lock()
		defer diff.lock.Unlock()

		// Flatten the parent into the grandparent. The flattening internally obtains a
		// write lock on grandparent.
		flattened := parent.flatten().(*diffLayer)
		t.layers[flattened.root] = flattened

		// Invoke the hook if it's registered. Ugly hack.
		if t.onFlatten != nil {
			t.onFlatten()
		}
		diff.parent = flattened
		if flattened.memory < aggregatorMemoryLimit {
			// Accumulator layer is smaller than the limit, so we can abort, unless
			// there's a snapshot being generated currently. In that case, the trie
			// will move from underneath the generator so we **must** merge all the
			// partial data down into the snapshot and restart the generation.
			if flattened.parent.(*diskLayer).genAbort == nil {
				return nil
			}
		}
	default:
		panic(fmt.Sprintf("unknown data layer: %T", parent))
	}
	// If the bottom-most layer is larger than our memory cap, persist to disk
	bottom := diff.parent.(*diffLayer)

	bottom.lock.RLock()
	base := diffToDisk(bottom)
	bottom.lock.RUnlock()

	t.layers[base.root] = base
	diff.parent = base
	return base
}

// diffToDisk merges a bottom-most diff into the persistent disk layer underneath
// it. The method will panic if called onto a non-bottom-most diff layer.
//
// The disk layer persistence should be operated in an atomic way. All updates should
// be discarded if the whole transition if not finished.
func diffToDisk(bottom *diffLayer) *diskLayer {
	var (
		base  = bottom.parent.(*diskLayer)
		batch = base.diskdb.NewBatch()
		stats *generatorStats
	)
	// If the disk layer is running a snapshot generator, abort it
	if base.genAbort != nil {
		abort := make(chan *generatorStats)
		base.genAbort <- abort
		stats = <-abort
	}
	// Put the deletion in the batch writer, flush all updates in the final step.
	rawdb.DeleteSnapshotRoot(batch)

	// Mark the original base as stale as we're going to create a new wrapper
	base.lock.Lock()
	if base.stale {
		panic("parent disk layer is stale") // we've committed into the same base from two children, boo
	}
	base.stale = true
	base.lock.Unlock()

	// Destroy all the destructed accounts from the database
	for hash := range bottom.destructSet {
		// Skip any account not covered yet by the snapshot
		if base.genMarker != nil && bytes.Compare(hash[:], base.genMarker) > 0 {
			continue
		}
		// Remove all storage slots
		rawdb.DeleteAccountSnapshot(batch, hash)
		base.cache.Set(hash[:], nil)

		it := rawdb.IterateStorageSnapshots(base.diskdb, hash)
		for it.Next() {
			if key := it.Key(); len(key) == 65 { // TODO(karalabe): Yuck, we should move this into the iterator
				batch.Delete(key)
				base.cache.Del(key[1:])
				snapshotFlushStorageItemMeter.Mark(1)

				// Ensure we don't delete too much data blindly (contract can be
				// huge). It's ok to flush, the root will go missing in case of a
				// crash and we'll detect and regenerate the snapshot.
				if batch.ValueSize() > ethdb.IdealBatchSize {
					if err := batch.Write(); err != nil {
						log.Crit("Failed to write storage deletions", "err", err)
					}
					batch.Reset()
				}
			}
		}
		it.Release()
	}
	// Push all updated accounts into the database
	for hash, data := range bottom.accountData {
		// Skip any account not covered yet by the snapshot
		if base.genMarker != nil && bytes.Compare(hash[:], base.genMarker) > 0 {
			continue
		}
		// Push the account to disk
		rawdb.WriteAccountSnapshot(batch, hash, data)
		base.cache.Set(hash[:], data)
		snapshotCleanAccountWriteMeter.Mark(int64(len(data)))

		snapshotFlushAccountItemMeter.Mark(1)
		snapshotFlushAccountSizeMeter.Mark(int64(len(data)))

		// Ensure we don't write too much data blindly. It's ok to flush, the
		// root will go missing in case of a crash and we'll detect and regen
		// the snapshot.
		if batch.ValueSize() > ethdb.IdealBatchSize {
			if err := batch.Write(); err != nil {
				log.Crit("Failed to write storage deletions", "err", err)
			}
			batch.Reset()
		}
	}
	// Push all the storage slots into the database
	for accountHash, storage := range bottom.storageData {
		// Skip any account not covered yet by the snapshot
		if base.genMarker != nil && bytes.Compare(accountHash[:], base.genMarker) > 0 {
			continue
		}
		// Generation might be mid-account, track that case too
		midAccount := base.genMarker != nil && bytes.Equal(accountHash[:], base.genMarker[:common.HashLength])

		for storageHash, data := range storage {
			// Skip any slot not covered yet by the snapshot
			if midAccount && bytes.Compare(storageHash[:], base.genMarker[common.HashLength:]) > 0 {
				continue
			}
			if len(data) > 0 {
				rawdb.WriteStorageSnapshot(batch, accountHash, storageHash, data)
				base.cache.Set(append(accountHash[:], storageHash[:]...), data)
				snapshotCleanStorageWriteMeter.Mark(int64(len(data)))
			} else {
				rawdb.DeleteStorageSnapshot(batch, accountHash, storageHash)
				base.cache.Set(append(accountHash[:], storageHash[:]...), nil)
			}
			snapshotFlushStorageItemMeter.Mark(1)
			snapshotFlushStorageSizeMeter.Mark(int64(len(data)))
		}
	}
	// Update the snapshot block marker and write any remainder data
	rawdb.WriteSnapshotRoot(batch, bottom.root)

	// Write out the generator progress marker and report
	journalProgress(batch, base.genMarker, stats)

	// Flush all the updates in the single db operation. Ensure the
	// disk layer transition is atomic.
	if err := batch.Write(); err != nil {
		log.Crit("Failed to write leftover snapshot", "err", err)
	}
	log.Debug("Journalled disk layer", "root", bottom.root, "complete", base.genMarker == nil)
	res := &diskLayer{
		root:       bottom.root,
		cache:      base.cache,
		diskdb:     base.diskdb,
		triedb:     base.triedb,
		genMarker:  base.genMarker,
		genPending: base.genPending,
	}
	// If snapshot generation hasn't finished yet, port over all the starts and
	// continue where the previous round left off.
	//
	// Note, the `base.genAbort` comparison is not used normally, it's checked
	// to allow the tests to play with the marker without triggering this path.
	if base.genMarker != nil && base.genAbort != nil {
		res.genMarker = base.genMarker
		res.genAbort = make(chan chan *generatorStats)
		go res.generate(stats)
	}
	return res
}

// Journal commits an entire diff hierarchy to disk into a single journal entry.
// This is meant to be used during shutdown to persist the snapshot without
// flattening everything down (bad for reorgs).
//
// The method returns the root hash of the base layer that needs to be persisted
// to disk as a trie too to allow continuing any pending generation op.
func (t *Tree) Journal(root common.Hash) (common.Hash, error) {
	// Retrieve the head snapshot to journal from var snap snapshot
	snap := t.Snapshot(root)
	if snap == nil {
		return common.Hash{}, fmt.Errorf("snapshot [%#x] missing", root)
	}
	// Wait the snapshot(difflayer) is verified, it means the account data also been refreshed with the correct data
	if !snap.WaitAndGetVerifyRes() {
		return common.Hash{}, ErrSnapshotStale
	}

	// Run the journaling
	t.lock.Lock()
	defer t.lock.Unlock()

	// Firstly write out the metadata of journal
	journal := new(bytes.Buffer)
	if err := rlp.Encode(journal, journalVersion); err != nil {
		return common.Hash{}, err
	}
	diskroot := t.diskRoot()
	if diskroot == (common.Hash{}) {
		return common.Hash{}, errors.New("invalid disk root")
	}
	// Secondly write out the disk layer root, ensure the
	// diff journal is continuous with disk.
	if err := rlp.Encode(journal, diskroot); err != nil {
		return common.Hash{}, err
	}
	// Finally write out the journal of each layer in reverse order.
	base, err := snap.(snapshot).Journal(journal)
	if err != nil {
		return common.Hash{}, err
	}
	// Store the journal into the database and return
	rawdb.WriteSnapshotJournal(t.diskdb, journal.Bytes())
	return base, nil
}

// Rebuild wipes all available snapshot data from the persistent database and
// discard all caches and diff layers. Afterwards, it starts a new snapshot
// generator with the given root hash.
func (t *Tree) Rebuild(root common.Hash) {
	t.lock.Lock()
	defer t.lock.Unlock()

	// Firstly delete any recovery flag in the database. Because now we are
	// building a brand new snapshot. Also reenable the snapshot feature.
	rawdb.DeleteSnapshotRecoveryNumber(t.diskdb)
	rawdb.DeleteSnapshotDisabled(t.diskdb)

	// Iterate over and mark all layers stale
	for _, layer := range t.layers {
		switch layer := layer.(type) {
		case *diskLayer:
			// If the base layer is generating, abort it and save
			if layer.genAbort != nil {
				abort := make(chan *generatorStats)
				layer.genAbort <- abort
				<-abort
			}
			// Layer should be inactive now, mark it as stale
			layer.lock.Lock()
			layer.stale = true
			layer.lock.Unlock()

		case *diffLayer:
			// If the layer is a simple diff, simply mark as stale
			layer.lock.Lock()
			atomic.StoreUint32(&layer.stale, 1)
			layer.lock.Unlock()

		default:
			panic(fmt.Sprintf("unknown layer type: %T", layer))
		}
	}
	// Start generating a new snapshot from scratch on a background thread. The
	// generator will run a wiper first if there's not one running right now.
	log.Info("Rebuilding state snapshot")
	t.layers = map[common.Hash]snapshot{
		root: generateSnapshot(t.diskdb, t.triedb, t.cache, root),
	}
}

// AccountIterator creates a new account iterator for the specified root hash and
// seeks to a starting account hash.
func (t *Tree) AccountIterator(root common.Hash, seek common.Hash) (AccountIterator, error) {
	ok, err := t.generating()
	if err != nil {
		return nil, err
	}
	if ok {
		return nil, ErrNotConstructed
	}
	return newFastAccountIterator(t, root, seek)
}

// StorageIterator creates a new storage iterator for the specified root hash and
// account. The iterator will be move to the specific start position.
func (t *Tree) StorageIterator(root common.Hash, account common.Hash, seek common.Hash) (StorageIterator, error) {
	ok, err := t.generating()
	if err != nil {
		return nil, err
	}
	if ok {
		return nil, ErrNotConstructed
	}
	return newFastStorageIterator(t, root, account, seek)
}

// Verify iterates the whole state(all the accounts as well as the corresponding storages)
// with the specific root and compares the re-computed hash with the original one.
func (t *Tree) Verify(root common.Hash) error {
	acctIt, err := t.AccountIterator(root, common.Hash{})
	if err != nil {
		return err
	}
	defer acctIt.Release()

	got, err := generateTrieRoot(nil, acctIt, common.Hash{}, stackTrieGenerate, func(db ethdb.KeyValueWriter, accountHash, codeHash common.Hash, stat *generateStats) (common.Hash, error) {
		storageIt, err := t.StorageIterator(root, accountHash, common.Hash{})
		if err != nil {
			return common.Hash{}, err
		}
		defer storageIt.Release()

		hash, err := generateTrieRoot(nil, storageIt, accountHash, stackTrieGenerate, nil, stat, false)
		if err != nil {
			return common.Hash{}, err
		}
		return hash, nil
	}, newGenerateStats(), true)

	if err != nil {
		return err
	}
	if got != root {
		return fmt.Errorf("state root hash mismatch: got %x, want %x", got, root)
	}
	return nil
}

// disklayer is an internal helper function to return the disk layer.
// The lock of snapTree is assumed to be held already.
func (t *Tree) disklayer() *diskLayer {
	var snap snapshot
	for _, s := range t.layers {
		snap = s
		break
	}
	if snap == nil {
		return nil
	}
	switch layer := snap.(type) {
	case *diskLayer:
		return layer
	case *diffLayer:
		return layer.origin
	default:
		panic(fmt.Sprintf("%T: undefined layer", snap))
	}
}

// diskRoot is a internal helper function to return the disk layer root.
// The lock of snapTree is assumed to be held already.
func (t *Tree) diskRoot() common.Hash {
	disklayer := t.disklayer()
	if disklayer == nil {
		return common.Hash{}
	}
	return disklayer.Root()
}

// generating is an internal helper function which reports whether the snapshot
// is still under the construction.
func (t *Tree) generating() (bool, error) {
	t.lock.Lock()
	defer t.lock.Unlock()

	layer := t.disklayer()
	if layer == nil {
		return false, errors.New("disk layer is missing")
	}
	layer.lock.RLock()
	defer layer.lock.RUnlock()
	return layer.genMarker != nil, nil
}

// diskRoot is a external helper function to return the disk layer root.
func (t *Tree) DiskRoot() common.Hash {
	t.lock.Lock()
	defer t.lock.Unlock()

	return t.diskRoot()
}

// TODO we can further improve it when the set is very large
func transformSnapData(destructs map[common.Address]struct{}, accounts map[common.Address][]byte,
	storage map[common.Address]map[string][]byte) (map[common.Hash]struct{}, map[common.Hash][]byte,
	map[common.Hash]map[common.Hash][]byte) {
	hasher := crypto.NewKeccakState()
	hashDestructs := make(map[common.Hash]struct{}, len(destructs))
	hashAccounts := make(map[common.Hash][]byte, len(accounts))
	hashStorages := make(map[common.Hash]map[common.Hash][]byte, len(storage))
	for addr := range destructs {
		hashDestructs[crypto.Keccak256Hash(addr[:])] = struct{}{}
	}
	for addr, account := range accounts {
		hashAccounts[crypto.Keccak256Hash(addr[:])] = account
	}
	for addr, accountStore := range storage {
		hashStorage := make(map[common.Hash][]byte, len(accountStore))
		for k, v := range accountStore {
			hashStorage[crypto.HashData(hasher, []byte(k))] = v
		}
		hashStorages[crypto.Keccak256Hash(addr[:])] = hashStorage
	}
	return hashDestructs, hashAccounts, hashStorages
}<|MERGE_RESOLUTION|>--- conflicted
+++ resolved
@@ -192,7 +192,6 @@
 // store (with a number of memory layers from a journal), ensuring that the head
 // of the snapshot matches the expected one.
 //
-<<<<<<< HEAD
 // If the snapshot is missing or the disk layer is broken, the snapshot will be
 // reconstructed using both the existing data and the state trie.
 // The repair happens on a background thread.
@@ -204,15 +203,7 @@
 //   This case happens when the snapshot is 'ahead' of the state trie.
 // - otherwise, the entire snapshot is considered invalid and will be recreated on
 //   a background thread.
-func New(diskdb ethdb.KeyValueStore, triedb *trie.Database, cache, cap int, root common.Hash, async bool, rebuild bool, recovery bool) (*Tree, error) {
-=======
-// If the snapshot is missing or the disk layer is broken, the entire is deleted
-// and will be reconstructed from scratch based on the tries in the key-value
-// store, on a background thread. If the memory layers from the journal is not
-// continuous with disk layer or the journal is missing, all diffs will be discarded
-// iff it's in "recovery" mode, otherwise rebuild is mandatory.
 func New(diskdb ethdb.KeyValueStore, triedb *trie.Database, cache, cap int, root common.Hash, async bool, rebuild bool, recovery, withoutTrie bool) (*Tree, error) {
->>>>>>> 73e6147a
 	// Create a new, empty snapshot tree
 	snap := &Tree{
 		diskdb:   diskdb,
