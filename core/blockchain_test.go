// Copyright 2014 The go-ethereum Authors
// This file is part of the go-ethereum library.
//
// The go-ethereum library is free software: you can redistribute it and/or modify
// it under the terms of the GNU Lesser General Public License as published by
// the Free Software Foundation, either version 3 of the License, or
// (at your option) any later version.
//
// The go-ethereum library is distributed in the hope that it will be useful,
// but WITHOUT ANY WARRANTY; without even the implied warranty of
// MERCHANTABILITY or FITNESS FOR A PARTICULAR PURPOSE. See the
// GNU Lesser General Public License for more details.
//
// You should have received a copy of the GNU Lesser General Public License
// along with the go-ethereum library. If not, see <http://www.gnu.org/licenses/>.

package core

import (
	"errors"
	"fmt"
	"io/ioutil"
	"math/big"
	"math/rand"
	"os"
	"sync"
	"testing"
	"time"

	"github.com/ethereum/go-ethereum/common"
	"github.com/ethereum/go-ethereum/common/math"
	"github.com/ethereum/go-ethereum/consensus"
	"github.com/ethereum/go-ethereum/consensus/beacon"
	"github.com/ethereum/go-ethereum/consensus/ethash"
	"github.com/ethereum/go-ethereum/core/rawdb"
	"github.com/ethereum/go-ethereum/core/state"
	"github.com/ethereum/go-ethereum/core/types"
	"github.com/ethereum/go-ethereum/core/vm"
	"github.com/ethereum/go-ethereum/crypto"
	"github.com/ethereum/go-ethereum/eth/tracers/logger"
	"github.com/ethereum/go-ethereum/ethdb"
	"github.com/ethereum/go-ethereum/params"
	"github.com/ethereum/go-ethereum/trie"
)

// So we can deterministically seed different blockchains
var (
	canonicalSeed = 1
	forkSeed1     = 2
	forkSeed2     = 3

	TestTriesInMemory = 128
)

// newCanonical creates a chain database, and injects a deterministic canonical
// chain. Depending on the full flag, if creates either a full block chain or a
// header only chain.
func newCanonical(engine consensus.Engine, n int, full, pipeline bool) (ethdb.Database, *BlockChain, error) {
	var (
		db      = rawdb.NewMemoryDatabase()
		genesis = (&Genesis{BaseFee: big.NewInt(params.InitialBaseFee)}).MustCommit(db)
	)

	// Initialize a fresh chain with only a genesis block
	var ops []BlockChainOption
	if pipeline {
		ops = append(ops, EnablePipelineCommit)
	}
	blockchain, _ := NewBlockChain(db, nil, params.AllEthashProtocolChanges, engine, vm.Config{}, nil, nil, ops...)
	// Create and inject the requested chain
	if n == 0 {
		return db, blockchain, nil
	}
	if full {
		// Full block-chain requested
		blocks := makeBlockChain(genesis, n, engine, db, canonicalSeed)
		_, err := blockchain.InsertChain(blocks)
		return db, blockchain, err
	}
	// Header-only chain requested
	headers := makeHeaderChain(genesis.Header(), n, engine, db, canonicalSeed)
	_, err := blockchain.InsertHeaderChain(headers, 1)
	return db, blockchain, err
}

func newGwei(n int64) *big.Int {
	return new(big.Int).Mul(big.NewInt(n), big.NewInt(params.GWei))
}

// Test fork of length N starting from block i
func testInvalidStateRootBlockImport(t *testing.T, blockchain *BlockChain, i, n int, pipeline bool) {
	// Copy old chain up to #i into a new db
	db, blockchain2, err := newCanonical(ethash.NewFaker(), i, true, pipeline)
	if err != nil {
		t.Fatal("could not make new canonical in testFork", err)
	}
	defer blockchain2.Stop()

	// Assert the chains have the same header/block at #i
	hash1 := blockchain.GetBlockByNumber(uint64(i)).Hash()
	hash2 := blockchain2.GetBlockByNumber(uint64(i)).Hash()
	if hash1 != hash2 {
		t.Errorf("chain content mismatch at %d: have hash %v, want hash %v", i, hash2, hash1)
	}
	// Extend the newly created chain
	blockChainB := makeBlockChain(blockchain2.CurrentBlock(), n, ethash.NewFaker(), db, forkSeed1)
	for idx, block := range blockChainB {
		block.SetRoot(common.Hash{0: byte(forkSeed1), 19: byte(idx)})
	}
	previousBlock := blockchain.CurrentBlock()
	// Sanity check that the forked chain can be imported into the original
	if _, err := blockchain.InsertChain(blockChainB); err == nil {
		t.Fatalf("failed to report insert error")
	}

	time.Sleep(2 * rewindBadBlockInterval)
	latestBlock := blockchain.CurrentBlock()
	if latestBlock.Hash() != previousBlock.Hash() || latestBlock.NumberU64() != previousBlock.NumberU64() {
		t.Fatalf("rewind do not take effect")
	}
	db, blockchain3, err := newCanonical(ethash.NewFaker(), i, true, pipeline)
	if err != nil {
		t.Fatal("could not make new canonical in testFork", err)
	}
	defer blockchain3.Stop()

	blockChainC := makeBlockChain(blockchain3.CurrentBlock(), n, ethash.NewFaker(), db, forkSeed2)

	if _, err := blockchain.InsertChain(blockChainC); err != nil {
		t.Fatalf("failed to insert forking chain: %v", err)
	}
}

// Test fork of length N starting from block i
<<<<<<< HEAD
func testFork(t *testing.T, blockchain *BlockChain, i, n int, full, pipeline bool, comparator func(td1, td2 *big.Int)) {
	// Copy old chain up to #i into a new db
=======
func testInvalidStateRootBlockImport(t *testing.T, blockchain *BlockChain, i, n int, pipeline bool) {
	// Copy old chain up to #i into a new db
	db, blockchain2, err := newCanonical(ethash.NewFaker(), i, true, pipeline)
	if err != nil {
		t.Fatal("could not make new canonical in testFork", err)
	}
	defer blockchain2.Stop()

	// Assert the chains have the same header/block at #i
	hash1 := blockchain.GetBlockByNumber(uint64(i)).Hash()
	hash2 := blockchain2.GetBlockByNumber(uint64(i)).Hash()
	if hash1 != hash2 {
		t.Errorf("chain content mismatch at %d: have hash %v, want hash %v", i, hash2, hash1)
	}
	// Extend the newly created chain
	blockChainB := makeBlockChain(blockchain2.CurrentBlock(), n, ethash.NewFaker(), db, forkSeed1)
	for idx, block := range blockChainB {
		block.SetRoot(common.Hash{0: byte(forkSeed1), 19: byte(idx)})
	}
	previousBlock := blockchain.CurrentBlock()
	// Sanity check that the forked chain can be imported into the original
	if _, err := blockchain.InsertChain(blockChainB); err == nil {
		t.Fatalf("failed to report insert error")
	}

	time.Sleep(2 * rewindBadBlockInterval)
	latestBlock := blockchain.CurrentBlock()
	if latestBlock.Hash() != previousBlock.Hash() || latestBlock.NumberU64() != previousBlock.NumberU64() {
		t.Fatalf("rewind do not take effect")
	}
	db, blockchain3, err := newCanonical(ethash.NewFaker(), i, true, pipeline)
	if err != nil {
		t.Fatal("could not make new canonical in testFork", err)
	}
	defer blockchain3.Stop()

	blockChainC := makeBlockChain(blockchain3.CurrentBlock(), n, ethash.NewFaker(), db, forkSeed2)

	if _, err := blockchain.InsertChain(blockChainC); err != nil {
		t.Fatalf("failed to insert forking chain: %v", err)
	}
}

// Test fork of length N starting from block i
func testFork(t *testing.T, blockchain *BlockChain, i, n int, full, pipeline bool, comparator func(td1, td2 *big.Int)) {
	// Copy old chain up to #i into a new db
>>>>>>> 21a3b11d
	db, blockchain2, err := newCanonical(ethash.NewFaker(), i, full, pipeline)
	if err != nil {
		t.Fatal("could not make new canonical in testFork", err)
	}
	defer blockchain2.Stop()

	// Assert the chains have the same header/block at #i
	var hash1, hash2 common.Hash
	if full {
		hash1 = blockchain.GetBlockByNumber(uint64(i)).Hash()
		hash2 = blockchain2.GetBlockByNumber(uint64(i)).Hash()
	} else {
		hash1 = blockchain.GetHeaderByNumber(uint64(i)).Hash()
		hash2 = blockchain2.GetHeaderByNumber(uint64(i)).Hash()
	}
	if hash1 != hash2 {
		t.Errorf("chain content mismatch at %d: have hash %v, want hash %v", i, hash2, hash1)
	}
	// Extend the newly created chain
	var (
		blockChainB  []*types.Block
		headerChainB []*types.Header
	)
	if full {
		blockChainB = makeBlockChain(blockchain2.CurrentBlock(), n, ethash.NewFaker(), db, forkSeed1)
		if _, err := blockchain2.InsertChain(blockChainB); err != nil {
			t.Fatalf("failed to insert forking chain: %v", err)
		}
	} else {
		headerChainB = makeHeaderChain(blockchain2.CurrentHeader(), n, ethash.NewFaker(), db, forkSeed1)
		if _, err := blockchain2.InsertHeaderChain(headerChainB, 1); err != nil {
			t.Fatalf("failed to insert forking chain: %v", err)
		}
	}
	// Sanity check that the forked chain can be imported into the original
	var tdPre, tdPost *big.Int

	if full {
<<<<<<< HEAD
		cur := blockchain.CurrentBlock()
		tdPre = blockchain.GetTd(cur.Hash(), cur.NumberU64())
=======
		tdPre = blockchain.GetTdByHash(blockchain.CurrentBlock().Hash())
>>>>>>> 21a3b11d
		if err := testBlockChainImport(blockChainB, pipeline, blockchain); err != nil {
			t.Fatalf("failed to import forked block chain: %v", err)
		}
		last := blockChainB[len(blockChainB)-1]
		tdPost = blockchain.GetTd(last.Hash(), last.NumberU64())
	} else {
		cur := blockchain.CurrentHeader()
		tdPre = blockchain.GetTd(cur.Hash(), cur.Number.Uint64())
		if err := testHeaderChainImport(headerChainB, blockchain); err != nil {
			t.Fatalf("failed to import forked header chain: %v", err)
		}
		last := headerChainB[len(headerChainB)-1]
		tdPost = blockchain.GetTd(last.Hash(), last.Number.Uint64())
	}
	// Compare the total difficulties of the chains
	comparator(tdPre, tdPost)
}

// testBlockChainImport tries to process a chain of blocks, writing them into
// the database if successful.
func testBlockChainImport(chain types.Blocks, pipelineCommit bool, blockchain *BlockChain) error {
	for _, block := range chain {
		// Try and process the block
		err := blockchain.engine.VerifyHeader(blockchain, block.Header(), true)
		if err == nil {
			err = blockchain.validator.ValidateBody(block)
		}
		if err != nil {
			if err == ErrKnownBlock {
				continue
			}
			return err
		}
		statedb, err := state.New(blockchain.GetBlockByHash(block.ParentHash()).Root(), blockchain.stateCache, nil)
		if err != nil {
			return err
		}
		statedb.SetExpectedStateRoot(block.Root())
		if pipelineCommit {
			statedb.EnablePipeCommit()
		}
		statedb, receipts, _, usedGas, err := blockchain.processor.Process(block, statedb, vm.Config{})
		if err != nil {
			blockchain.reportBlock(block, receipts, err)
			return err
		}
		err = blockchain.validator.ValidateState(block, statedb, receipts, usedGas, pipelineCommit)
		if err != nil {
			blockchain.reportBlock(block, receipts, err)
			return err
		}

		blockchain.chainmu.MustLock()
		rawdb.WriteTd(blockchain.db, block.Hash(), block.NumberU64(), new(big.Int).Add(block.Difficulty(), blockchain.GetTd(block.ParentHash(), block.NumberU64()-1)))
		rawdb.WriteBlock(blockchain.db, block)
		statedb.Finalise(false)
		statedb.AccountsIntermediateRoot()
		statedb.Commit(nil)
		blockchain.chainmu.Unlock()
	}
	return nil
}

// testHeaderChainImport tries to process a chain of header, writing them into
// the database if successful.
func testHeaderChainImport(chain []*types.Header, blockchain *BlockChain) error {
	for _, header := range chain {
		// Try and validate the header
		if err := blockchain.engine.VerifyHeader(blockchain, header, false); err != nil {
			return err
		}
		// Manually insert the header into the database, but don't reorganise (allows subsequent testing)
		blockchain.chainmu.MustLock()
		rawdb.WriteTd(blockchain.db, header.Hash(), header.Number.Uint64(), new(big.Int).Add(header.Difficulty, blockchain.GetTd(header.ParentHash, header.Number.Uint64()-1)))
		rawdb.WriteHeader(blockchain.db, header)
		blockchain.chainmu.Unlock()
	}
	return nil
}

func TestBlockImportVerification(t *testing.T) {
	length := 5

	// Make first chain starting from genesis
	_, processor, err := newCanonical(ethash.NewFaker(), length, true, true)
	if err != nil {
		t.Fatalf("failed to make new canonical chain: %v", err)
	}
	defer processor.Stop()
	// Start fork from current height
	processor = EnablePipelineCommit(processor)
	testInvalidStateRootBlockImport(t, processor, length, 10, true)
}

func TestLastBlock(t *testing.T) {
	_, blockchain, err := newCanonical(ethash.NewFaker(), 0, true, false)
	if err != nil {
		t.Fatalf("failed to create pristine chain: %v", err)
	}
	defer blockchain.Stop()

	blocks := makeBlockChain(blockchain.CurrentBlock(), 1, ethash.NewFullFaker(), blockchain.db, 0)
	if _, err := blockchain.InsertChain(blocks); err != nil {
		t.Fatalf("Failed to insert block: %v", err)
	}
	if blocks[len(blocks)-1].Hash() != rawdb.ReadHeadBlockHash(blockchain.db) {
		t.Fatalf("Write/Get HeadBlockHash failed")
	}
}

// Test inserts the blocks/headers after the fork choice rule is changed.
// The chain is reorged to whatever specified.
func testInsertAfterMerge(t *testing.T, blockchain *BlockChain, i, n int, full bool) {
	// Copy old chain up to #i into a new db
	db, blockchain2, err := newCanonical(ethash.NewFaker(), i, full, false)
	if err != nil {
		t.Fatal("could not make new canonical in testFork", err)
	}
	defer blockchain2.Stop()

	// Assert the chains have the same header/block at #i
	var hash1, hash2 common.Hash
	if full {
		hash1 = blockchain.GetBlockByNumber(uint64(i)).Hash()
		hash2 = blockchain2.GetBlockByNumber(uint64(i)).Hash()
	} else {
		hash1 = blockchain.GetHeaderByNumber(uint64(i)).Hash()
		hash2 = blockchain2.GetHeaderByNumber(uint64(i)).Hash()
	}
	if hash1 != hash2 {
		t.Errorf("chain content mismatch at %d: have hash %v, want hash %v", i, hash2, hash1)
	}

	// Extend the newly created chain
	if full {
		blockChainB := makeBlockChain(blockchain2.CurrentBlock(), n, ethash.NewFaker(), db, forkSeed1)
		if _, err := blockchain2.InsertChain(blockChainB); err != nil {
			t.Fatalf("failed to insert forking chain: %v", err)
		}
		if blockchain2.CurrentBlock().NumberU64() != blockChainB[len(blockChainB)-1].NumberU64() {
			t.Fatalf("failed to reorg to the given chain")
		}
		if blockchain2.CurrentBlock().Hash() != blockChainB[len(blockChainB)-1].Hash() {
			t.Fatalf("failed to reorg to the given chain")
		}
	} else {
		headerChainB := makeHeaderChain(blockchain2.CurrentHeader(), n, ethash.NewFaker(), db, forkSeed1)
		if _, err := blockchain2.InsertHeaderChain(headerChainB, 1); err != nil {
			t.Fatalf("failed to insert forking chain: %v", err)
		}
		if blockchain2.CurrentHeader().Number.Uint64() != headerChainB[len(headerChainB)-1].Number.Uint64() {
			t.Fatalf("failed to reorg to the given chain")
		}
		if blockchain2.CurrentHeader().Hash() != headerChainB[len(headerChainB)-1].Hash() {
			t.Fatalf("failed to reorg to the given chain")
		}
	}
}

// Tests that given a starting canonical chain of a given size, it can be extended
// with various length chains.
func TestExtendCanonicalHeaders(t *testing.T) {
	testExtendCanonical(t, false, false)
<<<<<<< HEAD

}
func TestExtendCanonicalBlocks(t *testing.T) {
	testExtendCanonical(t, true, false)
	testExtendCanonical(t, true, true)
}

=======

}
func TestExtendCanonicalBlocks(t *testing.T) {
	testExtendCanonical(t, true, false)
	testExtendCanonical(t, true, true)
}

>>>>>>> 21a3b11d
func testExtendCanonical(t *testing.T, full, pipeline bool) {
	length := 5

	// Make first chain starting from genesis
	_, processor, err := newCanonical(ethash.NewFaker(), length, full, pipeline)
	if err != nil {
		t.Fatalf("failed to make new canonical chain: %v", err)
	}
	defer processor.Stop()

	// Define the difficulty comparator
	better := func(td1, td2 *big.Int) {
		if td2.Cmp(td1) <= 0 {
			t.Errorf("total difficulty mismatch: have %v, expected more than %v", td2, td1)
		}
	}
	// Start fork from current height
	testFork(t, processor, length, 1, full, pipeline, better)
	testFork(t, processor, length, 2, full, pipeline, better)
	testFork(t, processor, length, 5, full, pipeline, better)
	testFork(t, processor, length, 10, full, pipeline, better)
<<<<<<< HEAD
}

// Tests that given a starting canonical chain of a given size, it can be extended
// with various length chains.
func TestExtendCanonicalHeadersAfterMerge(t *testing.T) { testExtendCanonicalAfterMerge(t, false) }
func TestExtendCanonicalBlocksAfterMerge(t *testing.T)  { testExtendCanonicalAfterMerge(t, true) }

func testExtendCanonicalAfterMerge(t *testing.T, full bool) {
	length := 5

	// Make first chain starting from genesis
	_, processor, err := newCanonical(ethash.NewFaker(), length, full, false)
	if err != nil {
		t.Fatalf("failed to make new canonical chain: %v", err)
	}
	defer processor.Stop()

	testInsertAfterMerge(t, processor, length, 1, full)
	testInsertAfterMerge(t, processor, length, 10, full)
=======
>>>>>>> 21a3b11d
}

// Tests that given a starting canonical chain of a given size, creating shorter
// forks do not take canonical ownership.
func TestShorterForkHeaders(t *testing.T) { testShorterFork(t, false, false) }
func TestShorterForkBlocks(t *testing.T) {
	testShorterFork(t, true, false)
	testShorterFork(t, true, true)
}

func testShorterFork(t *testing.T, full, pipeline bool) {
	length := 10

	// Make first chain starting from genesis
	_, processor, err := newCanonical(ethash.NewFaker(), length, full, pipeline)
	if err != nil {
		t.Fatalf("failed to make new canonical chain: %v", err)
	}
	defer processor.Stop()

	// Define the difficulty comparator
	worse := func(td1, td2 *big.Int) {
		if td2.Cmp(td1) >= 0 {
			t.Errorf("total difficulty mismatch: have %v, expected less than %v", td2, td1)
		}
	}
	// Sum of numbers must be less than `length` for this to be a shorter fork
	testFork(t, processor, 0, 3, full, pipeline, worse)
	testFork(t, processor, 0, 7, full, pipeline, worse)
	testFork(t, processor, 1, 1, full, pipeline, worse)
	testFork(t, processor, 1, 7, full, pipeline, worse)
	testFork(t, processor, 5, 3, full, pipeline, worse)
	testFork(t, processor, 5, 4, full, pipeline, worse)
<<<<<<< HEAD
}

// Tests that given a starting canonical chain of a given size, creating shorter
// forks do not take canonical ownership.
func TestShorterForkHeadersAfterMerge(t *testing.T) { testShorterForkAfterMerge(t, false) }
func TestShorterForkBlocksAfterMerge(t *testing.T)  { testShorterForkAfterMerge(t, true) }

func testShorterForkAfterMerge(t *testing.T, full bool) {
	length := 10

	// Make first chain starting from genesis
	_, processor, err := newCanonical(ethash.NewFaker(), length, full, false)
	if err != nil {
		t.Fatalf("failed to make new canonical chain: %v", err)
	}
	defer processor.Stop()

	testInsertAfterMerge(t, processor, 0, 3, full)
	testInsertAfterMerge(t, processor, 0, 7, full)
	testInsertAfterMerge(t, processor, 1, 1, full)
	testInsertAfterMerge(t, processor, 1, 7, full)
	testInsertAfterMerge(t, processor, 5, 3, full)
	testInsertAfterMerge(t, processor, 5, 4, full)
=======
>>>>>>> 21a3b11d
}

// Tests that given a starting canonical chain of a given size, creating longer
// forks do take canonical ownership.
func TestLongerForkHeaders(t *testing.T) {
	testLongerFork(t, false, false)
}
func TestLongerForkBlocks(t *testing.T) {
	testLongerFork(t, true, false)
	testLongerFork(t, true, true)

}

func testLongerFork(t *testing.T, full, pipeline bool) {
	length := 10

	// Make first chain starting from genesis
	_, processor, err := newCanonical(ethash.NewFaker(), length, full, pipeline)
	if err != nil {
		t.Fatalf("failed to make new canonical chain: %v", err)
	}
	defer processor.Stop()

	testInsertAfterMerge(t, processor, 0, 11, full)
	testInsertAfterMerge(t, processor, 0, 15, full)
	testInsertAfterMerge(t, processor, 1, 10, full)
	testInsertAfterMerge(t, processor, 1, 12, full)
	testInsertAfterMerge(t, processor, 5, 6, full)
	testInsertAfterMerge(t, processor, 5, 8, full)
}

// Tests that given a starting canonical chain of a given size, creating longer
// forks do take canonical ownership.
func TestLongerForkHeadersAfterMerge(t *testing.T) { testLongerForkAfterMerge(t, false) }
func TestLongerForkBlocksAfterMerge(t *testing.T)  { testLongerForkAfterMerge(t, true) }

func testLongerForkAfterMerge(t *testing.T, full bool) {
	length := 10

	// Make first chain starting from genesis
	_, processor, err := newCanonical(ethash.NewFaker(), length, full, false)
	if err != nil {
		t.Fatalf("failed to make new canonical chain: %v", err)
	}
<<<<<<< HEAD
	defer processor.Stop()

	testInsertAfterMerge(t, processor, 0, 11, full)
	testInsertAfterMerge(t, processor, 0, 15, full)
	testInsertAfterMerge(t, processor, 1, 10, full)
	testInsertAfterMerge(t, processor, 1, 12, full)
	testInsertAfterMerge(t, processor, 5, 6, full)
	testInsertAfterMerge(t, processor, 5, 8, full)
=======
	// Sum of numbers must be greater than `length` for this to be a longer fork
	testFork(t, processor, 0, 11, full, pipeline, better)
	testFork(t, processor, 0, 15, full, pipeline, better)
	testFork(t, processor, 1, 10, full, pipeline, better)
	testFork(t, processor, 1, 12, full, pipeline, better)
	testFork(t, processor, 5, 6, full, pipeline, better)
	testFork(t, processor, 5, 8, full, pipeline, better)
>>>>>>> 21a3b11d
}

// Tests that given a starting canonical chain of a given size, creating equal
// forks do take canonical ownership.
func TestEqualForkHeaders(t *testing.T) { testEqualFork(t, false, false) }
func TestEqualForkBlocks(t *testing.T) {
	testEqualFork(t, true, true)
	testEqualFork(t, true, false)
<<<<<<< HEAD

}

=======

}

>>>>>>> 21a3b11d
func testEqualFork(t *testing.T, full, pipeline bool) {
	length := 10

	// Make first chain starting from genesis
	_, processor, err := newCanonical(ethash.NewFaker(), length, full, pipeline)
	if err != nil {
		t.Fatalf("failed to make new canonical chain: %v", err)
	}
	defer processor.Stop()

	// Define the difficulty comparator
	equal := func(td1, td2 *big.Int) {
		if td2.Cmp(td1) != 0 {
			t.Errorf("total difficulty mismatch: have %v, want %v", td2, td1)
		}
	}
	// Sum of numbers must be equal to `length` for this to be an equal fork
	testFork(t, processor, 0, 10, full, pipeline, equal)
	testFork(t, processor, 1, 9, full, pipeline, equal)
	testFork(t, processor, 2, 8, full, pipeline, equal)
	testFork(t, processor, 5, 5, full, pipeline, equal)
	testFork(t, processor, 6, 4, full, pipeline, equal)
	testFork(t, processor, 9, 1, full, pipeline, equal)
<<<<<<< HEAD
}

// Tests that given a starting canonical chain of a given size, creating equal
// forks do take canonical ownership.
func TestEqualForkHeadersAfterMerge(t *testing.T) { testEqualForkAfterMerge(t, false) }
func TestEqualForkBlocksAfterMerge(t *testing.T)  { testEqualForkAfterMerge(t, true) }

func testEqualForkAfterMerge(t *testing.T, full bool) {
	length := 10

	// Make first chain starting from genesis
	_, processor, err := newCanonical(ethash.NewFaker(), length, full, false)
	if err != nil {
		t.Fatalf("failed to make new canonical chain: %v", err)
	}
	defer processor.Stop()

	testInsertAfterMerge(t, processor, 0, 10, full)
	testInsertAfterMerge(t, processor, 1, 9, full)
	testInsertAfterMerge(t, processor, 2, 8, full)
	testInsertAfterMerge(t, processor, 5, 5, full)
	testInsertAfterMerge(t, processor, 6, 4, full)
	testInsertAfterMerge(t, processor, 9, 1, full)
=======
>>>>>>> 21a3b11d
}

// Tests that chains missing links do not get accepted by the processor.
func TestBrokenHeaderChain(t *testing.T) { testBrokenChain(t, false, false) }
func TestBrokenBlockChain(t *testing.T) {
	testBrokenChain(t, true, false)
	testBrokenChain(t, true, true)
}

func testBrokenChain(t *testing.T, full, pipeline bool) {
	// Make chain starting from genesis
	db, blockchain, err := newCanonical(ethash.NewFaker(), 10, full, pipeline)
	if err != nil {
		t.Fatalf("failed to make new canonical chain: %v", err)
	}
	defer blockchain.Stop()

	// Create a forked chain, and try to insert with a missing link
	if full {
		chain := makeBlockChain(blockchain.CurrentBlock(), 5, ethash.NewFaker(), db, forkSeed1)[1:]
		if err := testBlockChainImport(chain, pipeline, blockchain); err == nil {
			t.Errorf("broken block chain not reported")
		}
	} else {
		chain := makeHeaderChain(blockchain.CurrentHeader(), 5, ethash.NewFaker(), db, forkSeed1)[1:]
		if err := testHeaderChainImport(chain, blockchain); err == nil {
			t.Errorf("broken header chain not reported")
		}
	}
}

// Tests that reorganising a long difficult chain after a short easy one
// overwrites the canonical numbers and links in the database.
func TestReorgLongHeaders(t *testing.T) { testReorgLong(t, false, false) }
func TestReorgLongBlocks(t *testing.T) {
	testReorgLong(t, true, false)
	testReorgLong(t, true, true)
}

func testReorgLong(t *testing.T, full, pipeline bool) {
<<<<<<< HEAD
	testReorg(t, []int64{0, 0, -9}, []int64{0, 0, 0, -9}, 393280+params.GenesisDifficulty.Int64(), full, pipeline)
=======
	testReorg(t, []int64{0, 0, -9}, []int64{0, 0, 0, -9}, 393280, full, pipeline)
>>>>>>> 21a3b11d
}

// Tests that reorganising a short difficult chain after a long easy one
// overwrites the canonical numbers and links in the database.
func TestReorgShortHeaders(t *testing.T) { testReorgShort(t, false, false) }
func TestReorgShortBlocks(t *testing.T) {
	testReorgShort(t, true, false)
	testReorgShort(t, true, true)
}

func testReorgShort(t *testing.T, full, pipeline bool) {
	// Create a long easy chain vs. a short heavy one. Due to difficulty adjustment
	// we need a fairly long chain of blocks with different difficulties for a short
	// one to become heavyer than a long one. The 96 is an empirical value.
	easy := make([]int64, 96)
	for i := 0; i < len(easy); i++ {
		easy[i] = 60
	}
	diff := make([]int64, len(easy)-1)
	for i := 0; i < len(diff); i++ {
		diff[i] = -9
	}
<<<<<<< HEAD
	testReorg(t, easy, diff, 12615120+params.GenesisDifficulty.Int64(), full, pipeline)
=======
	testReorg(t, easy, diff, 12615120, full, pipeline)
>>>>>>> 21a3b11d
}

func testReorg(t *testing.T, first, second []int64, td int64, full, pipeline bool) {
	// Create a pristine chain and database
	db, blockchain, err := newCanonical(ethash.NewFaker(), 0, full, pipeline)
	if err != nil {
		t.Fatalf("failed to create pristine chain: %v", err)
	}
	defer blockchain.Stop()

	// Insert an easy and a difficult chain afterwards
	easyBlocks, _ := GenerateChain(params.TestChainConfig, blockchain.CurrentBlock(), ethash.NewFaker(), db, len(first), func(i int, b *BlockGen) {
		b.OffsetTime(first[i])
	})
	diffBlocks, _ := GenerateChain(params.TestChainConfig, blockchain.CurrentBlock(), ethash.NewFaker(), db, len(second), func(i int, b *BlockGen) {
		b.OffsetTime(second[i])
	})
	if full {
		if _, err := blockchain.InsertChain(easyBlocks); err != nil {
			t.Fatalf("failed to insert easy chain: %v", err)
		}
		if _, err := blockchain.InsertChain(diffBlocks); err != nil {
			t.Fatalf("failed to insert difficult chain: %v", err)
		}
	} else {
		easyHeaders := make([]*types.Header, len(easyBlocks))
		for i, block := range easyBlocks {
			easyHeaders[i] = block.Header()
		}
		diffHeaders := make([]*types.Header, len(diffBlocks))
		for i, block := range diffBlocks {
			diffHeaders[i] = block.Header()
		}
		if _, err := blockchain.InsertHeaderChain(easyHeaders, 1); err != nil {
			t.Fatalf("failed to insert easy chain: %v", err)
		}
		if _, err := blockchain.InsertHeaderChain(diffHeaders, 1); err != nil {
			t.Fatalf("failed to insert difficult chain: %v", err)
		}
	}
	// Check that the chain is valid number and link wise
	if full {
		prev := blockchain.CurrentBlock()
		for block := blockchain.GetBlockByNumber(blockchain.CurrentBlock().NumberU64() - 1); block.NumberU64() != 0; prev, block = block, blockchain.GetBlockByNumber(block.NumberU64()-1) {
			if prev.ParentHash() != block.Hash() {
				t.Errorf("parent block hash mismatch: have %x, want %x", prev.ParentHash(), block.Hash())
			}
		}
	} else {
		prev := blockchain.CurrentHeader()
		for header := blockchain.GetHeaderByNumber(blockchain.CurrentHeader().Number.Uint64() - 1); header.Number.Uint64() != 0; prev, header = header, blockchain.GetHeaderByNumber(header.Number.Uint64()-1) {
			if prev.ParentHash != header.Hash() {
				t.Errorf("parent header hash mismatch: have %x, want %x", prev.ParentHash, header.Hash())
			}
		}
	}
	// Make sure the chain total difficulty is the correct one
	want := new(big.Int).Add(blockchain.genesisBlock.Difficulty(), big.NewInt(td))
	if full {
		cur := blockchain.CurrentBlock()
		if have := blockchain.GetTd(cur.Hash(), cur.NumberU64()); have.Cmp(want) != 0 {
			t.Errorf("total difficulty mismatch: have %v, want %v", have, want)
		}
	} else {
		cur := blockchain.CurrentHeader()
		if have := blockchain.GetTd(cur.Hash(), cur.Number.Uint64()); have.Cmp(want) != 0 {
			t.Errorf("total difficulty mismatch: have %v, want %v", have, want)
		}
	}
}

// Tests that the insertion functions detect banned hashes.
func TestBadHeaderHashes(t *testing.T) { testBadHashes(t, false, false) }
func TestBadBlockHashes(t *testing.T) {
	testBadHashes(t, true, true)
	testBadHashes(t, true, false)
<<<<<<< HEAD

}

=======

}

>>>>>>> 21a3b11d
func testBadHashes(t *testing.T, full, pipeline bool) {
	// Create a pristine chain and database
	db, blockchain, err := newCanonical(ethash.NewFaker(), 0, full, pipeline)
	if err != nil {
		t.Fatalf("failed to create pristine chain: %v", err)
	}
	defer blockchain.Stop()

	// Create a chain, ban a hash and try to import
	if full {
		blocks := makeBlockChain(blockchain.CurrentBlock(), 3, ethash.NewFaker(), db, 10)

		BadHashes[blocks[2].Header().Hash()] = true
		defer func() { delete(BadHashes, blocks[2].Header().Hash()) }()

		_, err = blockchain.InsertChain(blocks)
	} else {
		headers := makeHeaderChain(blockchain.CurrentHeader(), 3, ethash.NewFaker(), db, 10)

		BadHashes[headers[2].Hash()] = true
		defer func() { delete(BadHashes, headers[2].Hash()) }()

		_, err = blockchain.InsertHeaderChain(headers, 1)
	}
	if !errors.Is(err, ErrBannedHash) {
		t.Errorf("error mismatch: have: %v, want: %v", err, ErrBannedHash)
	}
}

// Tests that bad hashes are detected on boot, and the chain rolled back to a
// good state prior to the bad hash.
func TestReorgBadHeaderHashes(t *testing.T) { testReorgBadHashes(t, false, false) }
func TestReorgBadBlockHashes(t *testing.T) {
	testReorgBadHashes(t, true, false)
	testReorgBadHashes(t, true, true)
<<<<<<< HEAD

}

=======

}

>>>>>>> 21a3b11d
func testReorgBadHashes(t *testing.T, full, pipeline bool) {
	// Create a pristine chain and database
	db, blockchain, err := newCanonical(ethash.NewFaker(), 0, full, pipeline)
	if err != nil {
		t.Fatalf("failed to create pristine chain: %v", err)
	}
	// Create a chain, import and ban afterwards
	headers := makeHeaderChain(blockchain.CurrentHeader(), 4, ethash.NewFaker(), db, 10)
	blocks := makeBlockChain(blockchain.CurrentBlock(), 4, ethash.NewFaker(), db, 10)

	if full {
		if _, err = blockchain.InsertChain(blocks); err != nil {
			t.Errorf("failed to import blocks: %v", err)
		}
		if blockchain.CurrentBlock().Hash() != blocks[3].Hash() {
			t.Errorf("last block hash mismatch: have: %x, want %x", blockchain.CurrentBlock().Hash(), blocks[3].Header().Hash())
		}
		BadHashes[blocks[3].Header().Hash()] = true
		defer func() { delete(BadHashes, blocks[3].Header().Hash()) }()
	} else {
		if _, err = blockchain.InsertHeaderChain(headers, 1); err != nil {
			t.Errorf("failed to import headers: %v", err)
		}
		if blockchain.CurrentHeader().Hash() != headers[3].Hash() {
			t.Errorf("last header hash mismatch: have: %x, want %x", blockchain.CurrentHeader().Hash(), headers[3].Hash())
		}
		BadHashes[headers[3].Hash()] = true
		defer func() { delete(BadHashes, headers[3].Hash()) }()
	}
	blockchain.Stop()

	// Create a new BlockChain and check that it rolled back the state.
	ncm, err := NewBlockChain(blockchain.db, nil, blockchain.chainConfig, ethash.NewFaker(), vm.Config{}, nil, nil)
	if err != nil {
		t.Fatalf("failed to create new chain manager: %v", err)
	}
	if full {
		if ncm.CurrentBlock().Hash() != blocks[2].Header().Hash() {
			t.Errorf("last block hash mismatch: have: %x, want %x", ncm.CurrentBlock().Hash(), blocks[2].Header().Hash())
		}
		if blocks[2].Header().GasLimit != ncm.GasLimit() {
			t.Errorf("last  block gasLimit mismatch: have: %d, want %d", ncm.GasLimit(), blocks[2].Header().GasLimit)
		}
	} else {
		if ncm.CurrentHeader().Hash() != headers[2].Hash() {
			t.Errorf("last header hash mismatch: have: %x, want %x", ncm.CurrentHeader().Hash(), headers[2].Hash())
		}
	}
	ncm.Stop()
}

// Tests chain insertions in the face of one entity containing an invalid nonce.
func TestHeadersInsertNonceError(t *testing.T) { testInsertNonceError(t, false, false) }
func TestBlocksInsertNonceError(t *testing.T) {
	testInsertNonceError(t, true, false)
	testInsertNonceError(t, true, true)
}

func testInsertNonceError(t *testing.T, full, pipeline bool) {
	for i := 1; i < 25 && !t.Failed(); i++ {
		// Create a pristine chain and database
		db, blockchain, err := newCanonical(ethash.NewFaker(), 0, full, pipeline)
		if err != nil {
			t.Fatalf("failed to create pristine chain: %v", err)
		}
		defer blockchain.Stop()

		// Create and insert a chain with a failing nonce
		var (
			failAt  int
			failRes int
			failNum uint64
		)
		if full {
			blocks := makeBlockChain(blockchain.CurrentBlock(), i, ethash.NewFaker(), db, 0)

			failAt = rand.Int() % len(blocks)
			failNum = blocks[failAt].NumberU64()

			blockchain.engine = ethash.NewFakeFailer(failNum)
			failRes, err = blockchain.InsertChain(blocks)
		} else {
			headers := makeHeaderChain(blockchain.CurrentHeader(), i, ethash.NewFaker(), db, 0)

			failAt = rand.Int() % len(headers)
			failNum = headers[failAt].Number.Uint64()

			blockchain.engine = ethash.NewFakeFailer(failNum)
			blockchain.hc.engine = blockchain.engine
			failRes, err = blockchain.InsertHeaderChain(headers, 1)
		}
		// Check that the returned error indicates the failure
		if failRes != failAt {
			t.Errorf("test %d: failure (%v) index mismatch: have %d, want %d", i, err, failRes, failAt)
		}
		// Check that all blocks after the failing block have been inserted
		for j := 0; j < i-failAt; j++ {
			if full {
				if block := blockchain.GetBlockByNumber(failNum + uint64(j)); block != nil {
					t.Errorf("test %d: invalid block in chain: %v", i, block)
				}
			} else {
				if header := blockchain.GetHeaderByNumber(failNum + uint64(j)); header != nil {
					t.Errorf("test %d: invalid header in chain: %v", i, header)
				}
			}
		}
	}
}

// Tests that fast importing a block chain produces the same chain data as the
// classical full block processing.
func TestFastVsFullChains(t *testing.T) {
	// Configure and generate a sample block chain
	var (
		gendb   = rawdb.NewMemoryDatabase()
		key, _  = crypto.HexToECDSA("b71c71a67e1177ad4e901695e1b4b9ee17ae16c6668d313eac2f96dbcda3f291")
		address = crypto.PubkeyToAddress(key.PublicKey)
		funds   = big.NewInt(1000000000000000)
		gspec   = &Genesis{
			Config:  params.TestChainConfig,
			Alloc:   GenesisAlloc{address: {Balance: funds}},
			BaseFee: big.NewInt(params.InitialBaseFee),
		}
		genesis = gspec.MustCommit(gendb)
		signer  = types.LatestSigner(gspec.Config)
	)
	blocks, receipts := GenerateChain(gspec.Config, genesis, ethash.NewFaker(), gendb, 1024, func(i int, block *BlockGen) {
		block.SetCoinbase(common.Address{0x00})

		// If the block number is multiple of 3, send a few bonus transactions to the miner
		if i%3 == 2 {
			for j := 0; j < i%4+1; j++ {
				tx, err := types.SignTx(types.NewTransaction(block.TxNonce(address), common.Address{0x00}, big.NewInt(1000), params.TxGas, block.header.BaseFee, nil), signer, key)
				if err != nil {
					panic(err)
				}
				block.AddTx(tx)
			}
		}
		// If the block number is a multiple of 5, add a few bonus uncles to the block
		if i%5 == 5 {
			block.AddUncle(&types.Header{ParentHash: block.PrevBlock(i - 1).Hash(), Number: big.NewInt(int64(i - 1))})
		}
	})
	// Import the chain as an archive node for the comparison baseline
	archiveDb := rawdb.NewMemoryDatabase()
	gspec.MustCommit(archiveDb)
	archive, _ := NewBlockChain(archiveDb, nil, gspec.Config, ethash.NewFaker(), vm.Config{}, nil, nil)
	defer archive.Stop()

	if n, err := archive.InsertChain(blocks); err != nil {
		t.Fatalf("failed to process block %d: %v", n, err)
	}
	// Fast import the chain as a non-archive node to test
	fastDb := rawdb.NewMemoryDatabase()
	gspec.MustCommit(fastDb)
	fast, _ := NewBlockChain(fastDb, nil, gspec.Config, ethash.NewFaker(), vm.Config{}, nil, nil)
	defer fast.Stop()

	headers := make([]*types.Header, len(blocks))
	for i, block := range blocks {
		headers[i] = block.Header()
	}
	if n, err := fast.InsertHeaderChain(headers, 1); err != nil {
		t.Fatalf("failed to insert header %d: %v", n, err)
	}
	if n, err := fast.InsertReceiptChain(blocks, receipts, 0); err != nil {
		t.Fatalf("failed to insert receipt %d: %v", n, err)
	}
	// Freezer style fast import the chain.
	frdir, err := ioutil.TempDir("", "")
	if err != nil {
		t.Fatalf("failed to create temp freezer dir: %v", err)
	}
	defer os.Remove(frdir)
	ancientDb, err := rawdb.NewDatabaseWithFreezer(rawdb.NewMemoryDatabase(), frdir, "", false, false, false)
	if err != nil {
		t.Fatalf("failed to create temp freezer db: %v", err)
	}
	gspec.MustCommit(ancientDb)
	ancient, _ := NewBlockChain(ancientDb, nil, gspec.Config, ethash.NewFaker(), vm.Config{}, nil, nil)
	defer ancient.Stop()

	if n, err := ancient.InsertHeaderChain(headers, 1); err != nil {
		t.Fatalf("failed to insert header %d: %v", n, err)
	}
	if n, err := ancient.InsertReceiptChain(blocks, receipts, uint64(len(blocks)/2)); err != nil {
		t.Fatalf("failed to insert receipt %d: %v", n, err)
	}

	// Iterate over all chain data components, and cross reference
	for i := 0; i < len(blocks); i++ {
		num, hash := blocks[i].NumberU64(), blocks[i].Hash()

		if ftd, atd := fast.GetTd(hash, num), archive.GetTd(hash, num); ftd.Cmp(atd) != 0 {
			t.Errorf("block #%d [%x]: td mismatch: fastdb %v, archivedb %v", num, hash, ftd, atd)
		}
		if antd, artd := ancient.GetTd(hash, num), archive.GetTd(hash, num); antd.Cmp(artd) != 0 {
			t.Errorf("block #%d [%x]: td mismatch: ancientdb %v, archivedb %v", num, hash, antd, artd)
		}
		if fheader, aheader := fast.GetHeaderByHash(hash), archive.GetHeaderByHash(hash); fheader.Hash() != aheader.Hash() {
			t.Errorf("block #%d [%x]: header mismatch: fastdb %v, archivedb %v", num, hash, fheader, aheader)
		}
		if anheader, arheader := ancient.GetHeaderByHash(hash), archive.GetHeaderByHash(hash); anheader.Hash() != arheader.Hash() {
			t.Errorf("block #%d [%x]: header mismatch: ancientdb %v, archivedb %v", num, hash, anheader, arheader)
		}
		if fblock, arblock, anblock := fast.GetBlockByHash(hash), archive.GetBlockByHash(hash), ancient.GetBlockByHash(hash); fblock.Hash() != arblock.Hash() || anblock.Hash() != arblock.Hash() {
			t.Errorf("block #%d [%x]: block mismatch: fastdb %v, ancientdb %v, archivedb %v", num, hash, fblock, anblock, arblock)
		} else if types.DeriveSha(fblock.Transactions(), trie.NewStackTrie(nil)) != types.DeriveSha(arblock.Transactions(), trie.NewStackTrie(nil)) || types.DeriveSha(anblock.Transactions(), trie.NewStackTrie(nil)) != types.DeriveSha(arblock.Transactions(), trie.NewStackTrie(nil)) {
			t.Errorf("block #%d [%x]: transactions mismatch: fastdb %v, ancientdb %v, archivedb %v", num, hash, fblock.Transactions(), anblock.Transactions(), arblock.Transactions())
		} else if types.CalcUncleHash(fblock.Uncles()) != types.CalcUncleHash(arblock.Uncles()) || types.CalcUncleHash(anblock.Uncles()) != types.CalcUncleHash(arblock.Uncles()) {
			t.Errorf("block #%d [%x]: uncles mismatch: fastdb %v, ancientdb %v, archivedb %v", num, hash, fblock.Uncles(), anblock, arblock.Uncles())
		}

		// Check receipts.
		freceipts := rawdb.ReadReceipts(fastDb, hash, num, fast.Config())
		anreceipts := rawdb.ReadReceipts(ancientDb, hash, num, fast.Config())
		areceipts := rawdb.ReadReceipts(archiveDb, hash, num, fast.Config())
		if types.DeriveSha(freceipts, trie.NewStackTrie(nil)) != types.DeriveSha(areceipts, trie.NewStackTrie(nil)) {
			t.Errorf("block #%d [%x]: receipts mismatch: fastdb %v, ancientdb %v, archivedb %v", num, hash, freceipts, anreceipts, areceipts)
		}

		// Check that hash-to-number mappings are present in all databases.
		if m := rawdb.ReadHeaderNumber(fastDb, hash); m == nil || *m != num {
			t.Errorf("block #%d [%x]: wrong hash-to-number mapping in fastdb: %v", num, hash, m)
		}
		if m := rawdb.ReadHeaderNumber(ancientDb, hash); m == nil || *m != num {
			t.Errorf("block #%d [%x]: wrong hash-to-number mapping in ancientdb: %v", num, hash, m)
		}
		if m := rawdb.ReadHeaderNumber(archiveDb, hash); m == nil || *m != num {
			t.Errorf("block #%d [%x]: wrong hash-to-number mapping in archivedb: %v", num, hash, m)
		}
	}

	// Check that the canonical chains are the same between the databases
	for i := 0; i < len(blocks)+1; i++ {
		if fhash, ahash := rawdb.ReadCanonicalHash(fastDb, uint64(i)), rawdb.ReadCanonicalHash(archiveDb, uint64(i)); fhash != ahash {
			t.Errorf("block #%d: canonical hash mismatch: fastdb %v, archivedb %v", i, fhash, ahash)
		}
		if anhash, arhash := rawdb.ReadCanonicalHash(ancientDb, uint64(i)), rawdb.ReadCanonicalHash(archiveDb, uint64(i)); anhash != arhash {
			t.Errorf("block #%d: canonical hash mismatch: ancientdb %v, archivedb %v", i, anhash, arhash)
		}
	}
}

// Tests that various import methods move the chain head pointers to the correct
// positions.
func TestLightVsFastVsFullChainHeads(t *testing.T) {
	// Configure and generate a sample block chain
	var (
		gendb   = rawdb.NewMemoryDatabase()
		key, _  = crypto.HexToECDSA("b71c71a67e1177ad4e901695e1b4b9ee17ae16c6668d313eac2f96dbcda3f291")
		address = crypto.PubkeyToAddress(key.PublicKey)
		funds   = big.NewInt(1000000000000000)
		gspec   = &Genesis{
			Config:  params.TestChainConfig,
			Alloc:   GenesisAlloc{address: {Balance: funds}},
			BaseFee: big.NewInt(params.InitialBaseFee),
		}
		genesis = gspec.MustCommit(gendb)
	)
	height := uint64(1024)
	blocks, receipts := GenerateChain(gspec.Config, genesis, ethash.NewFaker(), gendb, int(height), nil)

	// makeDb creates a db instance for testing.
	makeDb := func() (ethdb.Database, func()) {
		dir, err := ioutil.TempDir("", "")
		if err != nil {
			t.Fatalf("failed to create temp freezer dir: %v", err)
		}
		defer os.Remove(dir)
		db, err := rawdb.NewDatabaseWithFreezer(rawdb.NewMemoryDatabase(), dir, "", false, false, false)
		if err != nil {
			t.Fatalf("failed to create temp freezer db: %v", err)
		}
		gspec.MustCommit(db)
		return db, func() { os.RemoveAll(dir) }
	}
	// Configure a subchain to roll back
	remove := blocks[height/2].NumberU64()

	// Create a small assertion method to check the three heads
	assert := func(t *testing.T, kind string, chain *BlockChain, header uint64, fast uint64, block uint64) {
		t.Helper()

		if num := chain.CurrentBlock().NumberU64(); num != block {
			t.Errorf("%s head block mismatch: have #%v, want #%v", kind, num, block)
		}
		if num := chain.CurrentFastBlock().NumberU64(); num != fast {
			t.Errorf("%s head fast-block mismatch: have #%v, want #%v", kind, num, fast)
		}
		if num := chain.CurrentHeader().Number.Uint64(); num != header {
			t.Errorf("%s head header mismatch: have #%v, want #%v", kind, num, header)
		}
	}
	// Import the chain as an archive node and ensure all pointers are updated
	archiveDb, delfn := makeDb()
	defer delfn()

	archiveCaching := *defaultCacheConfig
	archiveCaching.TrieDirtyDisabled = true

	archive, _ := NewBlockChain(archiveDb, &archiveCaching, gspec.Config, ethash.NewFaker(), vm.Config{}, nil, nil)
	if n, err := archive.InsertChain(blocks); err != nil {
		t.Fatalf("failed to process block %d: %v", n, err)
	}
	defer archive.Stop()

	assert(t, "archive", archive, height, height, height)
	archive.SetHead(remove - 1)
	assert(t, "archive", archive, height/2, height/2, height/2)

	// Import the chain as a non-archive node and ensure all pointers are updated
	fastDb, delfn := makeDb()
	defer delfn()
	fast, _ := NewBlockChain(fastDb, nil, gspec.Config, ethash.NewFaker(), vm.Config{}, nil, nil)
	defer fast.Stop()

	headers := make([]*types.Header, len(blocks))
	for i, block := range blocks {
		headers[i] = block.Header()
	}
	if n, err := fast.InsertHeaderChain(headers, 1); err != nil {
		t.Fatalf("failed to insert header %d: %v", n, err)
	}
	if n, err := fast.InsertReceiptChain(blocks, receipts, 0); err != nil {
		t.Fatalf("failed to insert receipt %d: %v", n, err)
	}
	assert(t, "fast", fast, height, height, 0)
	fast.SetHead(remove - 1)
	assert(t, "fast", fast, height/2, height/2, 0)

	// Import the chain as a ancient-first node and ensure all pointers are updated
	ancientDb, delfn := makeDb()
	defer delfn()
	ancient, _ := NewBlockChain(ancientDb, nil, gspec.Config, ethash.NewFaker(), vm.Config{}, nil, nil)
	defer ancient.Stop()

	if n, err := ancient.InsertHeaderChain(headers, 1); err != nil {
		t.Fatalf("failed to insert header %d: %v", n, err)
	}
	if n, err := ancient.InsertReceiptChain(blocks, receipts, uint64(3*len(blocks)/4)); err != nil {
		t.Fatalf("failed to insert receipt %d: %v", n, err)
	}
	assert(t, "ancient", ancient, height, height, 0)
	ancient.SetHead(remove - 1)
	assert(t, "ancient", ancient, 0, 0, 0)

	if frozen, err := ancientDb.Ancients(); err != nil || frozen != 1 {
		t.Fatalf("failed to truncate ancient store, want %v, have %v", 1, frozen)
	}
	// Import the chain as a light node and ensure all pointers are updated
	lightDb, delfn := makeDb()
	defer delfn()
	light, _ := NewBlockChain(lightDb, nil, gspec.Config, ethash.NewFaker(), vm.Config{}, nil, nil)
	if n, err := light.InsertHeaderChain(headers, 1); err != nil {
		t.Fatalf("failed to insert header %d: %v", n, err)
	}
	defer light.Stop()

	assert(t, "light", light, height, 0, 0)
	light.SetHead(remove - 1)
	assert(t, "light", light, height/2, 0, 0)
}

// Tests that chain reorganisations handle transaction removals and reinsertions.
func TestChainTxReorgs(t *testing.T) {
	var (
		key1, _ = crypto.HexToECDSA("b71c71a67e1177ad4e901695e1b4b9ee17ae16c6668d313eac2f96dbcda3f291")
		key2, _ = crypto.HexToECDSA("8a1f9a8f95be41cd7ccb6168179afb4504aefe388d1e14474d32c45c72ce7b7a")
		key3, _ = crypto.HexToECDSA("49a7b37aa6f6645917e7b807e9d1c00d4fa71f18343b0d4122a4d2df64dd6fee")
		addr1   = crypto.PubkeyToAddress(key1.PublicKey)
		addr2   = crypto.PubkeyToAddress(key2.PublicKey)
		addr3   = crypto.PubkeyToAddress(key3.PublicKey)
		db      = rawdb.NewMemoryDatabase()
		gspec   = &Genesis{
			Config:   params.TestChainConfig,
			GasLimit: 3141592,
			Alloc: GenesisAlloc{
				addr1: {Balance: big.NewInt(1000000000000000)},
				addr2: {Balance: big.NewInt(1000000000000000)},
				addr3: {Balance: big.NewInt(1000000000000000)},
			},
		}
		genesis = gspec.MustCommit(db)
		signer  = types.LatestSigner(gspec.Config)
	)

	// Create two transactions shared between the chains:
	//  - postponed: transaction included at a later block in the forked chain
	//  - swapped: transaction included at the same block number in the forked chain
	postponed, _ := types.SignTx(types.NewTransaction(0, addr1, big.NewInt(1000), params.TxGas, big.NewInt(params.InitialBaseFee), nil), signer, key1)
	swapped, _ := types.SignTx(types.NewTransaction(1, addr1, big.NewInt(1000), params.TxGas, big.NewInt(params.InitialBaseFee), nil), signer, key1)

	// Create two transactions that will be dropped by the forked chain:
	//  - pastDrop: transaction dropped retroactively from a past block
	//  - freshDrop: transaction dropped exactly at the block where the reorg is detected
	var pastDrop, freshDrop *types.Transaction

	// Create three transactions that will be added in the forked chain:
	//  - pastAdd:   transaction added before the reorganization is detected
	//  - freshAdd:  transaction added at the exact block the reorg is detected
	//  - futureAdd: transaction added after the reorg has already finished
	var pastAdd, freshAdd, futureAdd *types.Transaction

	chain, _ := GenerateChain(gspec.Config, genesis, ethash.NewFaker(), db, 3, func(i int, gen *BlockGen) {
		switch i {
		case 0:
			pastDrop, _ = types.SignTx(types.NewTransaction(gen.TxNonce(addr2), addr2, big.NewInt(1000), params.TxGas, gen.header.BaseFee, nil), signer, key2)

			gen.AddTx(pastDrop)  // This transaction will be dropped in the fork from below the split point
			gen.AddTx(postponed) // This transaction will be postponed till block #3 in the fork

		case 2:
			freshDrop, _ = types.SignTx(types.NewTransaction(gen.TxNonce(addr2), addr2, big.NewInt(1000), params.TxGas, gen.header.BaseFee, nil), signer, key2)

			gen.AddTx(freshDrop) // This transaction will be dropped in the fork from exactly at the split point
			gen.AddTx(swapped)   // This transaction will be swapped out at the exact height

			gen.OffsetTime(9) // Lower the block difficulty to simulate a weaker chain
		}
	})
	// Import the chain. This runs all block validation rules.
	blockchain, _ := NewBlockChain(db, nil, gspec.Config, ethash.NewFaker(), vm.Config{}, nil, nil)
	if i, err := blockchain.InsertChain(chain); err != nil {
		t.Fatalf("failed to insert original chain[%d]: %v", i, err)
	}
	defer blockchain.Stop()

	// overwrite the old chain
	chain, _ = GenerateChain(gspec.Config, genesis, ethash.NewFaker(), db, 5, func(i int, gen *BlockGen) {
		switch i {
		case 0:
			pastAdd, _ = types.SignTx(types.NewTransaction(gen.TxNonce(addr3), addr3, big.NewInt(1000), params.TxGas, gen.header.BaseFee, nil), signer, key3)
			gen.AddTx(pastAdd) // This transaction needs to be injected during reorg

		case 2:
			gen.AddTx(postponed) // This transaction was postponed from block #1 in the original chain
			gen.AddTx(swapped)   // This transaction was swapped from the exact current spot in the original chain

			freshAdd, _ = types.SignTx(types.NewTransaction(gen.TxNonce(addr3), addr3, big.NewInt(1000), params.TxGas, gen.header.BaseFee, nil), signer, key3)
			gen.AddTx(freshAdd) // This transaction will be added exactly at reorg time

		case 3:
			futureAdd, _ = types.SignTx(types.NewTransaction(gen.TxNonce(addr3), addr3, big.NewInt(1000), params.TxGas, gen.header.BaseFee, nil), signer, key3)
			gen.AddTx(futureAdd) // This transaction will be added after a full reorg
		}
	})
	if _, err := blockchain.InsertChain(chain); err != nil {
		t.Fatalf("failed to insert forked chain: %v", err)
	}

	// removed tx
	for i, tx := range (types.Transactions{pastDrop, freshDrop}) {
		if txn, _, _, _ := rawdb.ReadTransaction(db, tx.Hash()); txn != nil {
			t.Errorf("drop %d: tx %v found while shouldn't have been", i, txn)
		}
		if rcpt, _, _, _ := rawdb.ReadReceipt(db, tx.Hash(), blockchain.Config()); rcpt != nil {
			t.Errorf("drop %d: receipt %v found while shouldn't have been", i, rcpt)
		}
	}
	// added tx
	for i, tx := range (types.Transactions{pastAdd, freshAdd, futureAdd}) {
		if txn, _, _, _ := rawdb.ReadTransaction(db, tx.Hash()); txn == nil {
			t.Errorf("add %d: expected tx to be found", i)
		}
		if rcpt, _, _, _ := rawdb.ReadReceipt(db, tx.Hash(), blockchain.Config()); rcpt == nil {
			t.Errorf("add %d: expected receipt to be found", i)
		}
	}
	// shared tx
	for i, tx := range (types.Transactions{postponed, swapped}) {
		if txn, _, _, _ := rawdb.ReadTransaction(db, tx.Hash()); txn == nil {
			t.Errorf("share %d: expected tx to be found", i)
		}
		if rcpt, _, _, _ := rawdb.ReadReceipt(db, tx.Hash(), blockchain.Config()); rcpt == nil {
			t.Errorf("share %d: expected receipt to be found", i)
		}
	}
}

func TestLogReorgs(t *testing.T) {
	var (
		key1, _ = crypto.HexToECDSA("b71c71a67e1177ad4e901695e1b4b9ee17ae16c6668d313eac2f96dbcda3f291")
		addr1   = crypto.PubkeyToAddress(key1.PublicKey)
		db      = rawdb.NewMemoryDatabase()
		// this code generates a log
		code    = common.Hex2Bytes("60606040525b7f24ec1d3ff24c2f6ff210738839dbc339cd45a5294d85c79361016243157aae7b60405180905060405180910390a15b600a8060416000396000f360606040526008565b00")
		gspec   = &Genesis{Config: params.TestChainConfig, Alloc: GenesisAlloc{addr1: {Balance: big.NewInt(10000000000000000)}}}
		genesis = gspec.MustCommit(db)
		signer  = types.LatestSigner(gspec.Config)
	)

	blockchain, _ := NewBlockChain(db, nil, gspec.Config, ethash.NewFaker(), vm.Config{}, nil, nil)
	defer blockchain.Stop()

	rmLogsCh := make(chan RemovedLogsEvent)
	blockchain.SubscribeRemovedLogsEvent(rmLogsCh)
	chain, _ := GenerateChain(params.TestChainConfig, genesis, ethash.NewFaker(), db, 2, func(i int, gen *BlockGen) {
		if i == 1 {
			tx, err := types.SignTx(types.NewContractCreation(gen.TxNonce(addr1), new(big.Int), 1000000, gen.header.BaseFee, code), signer, key1)
			if err != nil {
				t.Fatalf("failed to create tx: %v", err)
			}
			gen.AddTx(tx)
		}
	})
	if _, err := blockchain.InsertChain(chain); err != nil {
		t.Fatalf("failed to insert chain: %v", err)
	}

	chain, _ = GenerateChain(params.TestChainConfig, genesis, ethash.NewFaker(), db, 3, func(i int, gen *BlockGen) {})
	done := make(chan struct{})
	go func() {
		ev := <-rmLogsCh
		if len(ev.Logs) == 0 {
			t.Error("expected logs")
		}
		close(done)
	}()
	if _, err := blockchain.InsertChain(chain); err != nil {
		t.Fatalf("failed to insert forked chain: %v", err)
	}
	timeout := time.NewTimer(1 * time.Second)
	defer timeout.Stop()
	select {
	case <-done:
	case <-timeout.C:
		t.Fatal("Timeout. There is no RemovedLogsEvent has been sent.")
	}
}

// This EVM code generates a log when the contract is created.
var logCode = common.Hex2Bytes("60606040525b7f24ec1d3ff24c2f6ff210738839dbc339cd45a5294d85c79361016243157aae7b60405180905060405180910390a15b600a8060416000396000f360606040526008565b00")

// This test checks that log events and RemovedLogsEvent are sent
// when the chain reorganizes.
func TestLogRebirth(t *testing.T) {
	var (
		key1, _       = crypto.HexToECDSA("b71c71a67e1177ad4e901695e1b4b9ee17ae16c6668d313eac2f96dbcda3f291")
		addr1         = crypto.PubkeyToAddress(key1.PublicKey)
		db            = rawdb.NewMemoryDatabase()
		gspec         = &Genesis{Config: params.TestChainConfig, Alloc: GenesisAlloc{addr1: {Balance: big.NewInt(10000000000000000)}}}
		genesis       = gspec.MustCommit(db)
		signer        = types.LatestSigner(gspec.Config)
		engine        = ethash.NewFaker()
		blockchain, _ = NewBlockChain(db, nil, gspec.Config, engine, vm.Config{}, nil, nil)
	)

	defer blockchain.Stop()

	// The event channels.
	newLogCh := make(chan []*types.Log, 10)
	rmLogsCh := make(chan RemovedLogsEvent, 10)
	blockchain.SubscribeLogsEvent(newLogCh)
	blockchain.SubscribeRemovedLogsEvent(rmLogsCh)

	// This chain contains a single log.
	chain, _ := GenerateChain(params.TestChainConfig, genesis, engine, db, 2, func(i int, gen *BlockGen) {
		if i == 1 {
			tx, err := types.SignTx(types.NewContractCreation(gen.TxNonce(addr1), new(big.Int), 1000000, gen.header.BaseFee, logCode), signer, key1)
			if err != nil {
				t.Fatalf("failed to create tx: %v", err)
			}
			gen.AddTx(tx)
		}
	})
	if _, err := blockchain.InsertChain(chain); err != nil {
		t.Fatalf("failed to insert chain: %v", err)
	}
	checkLogEvents(t, newLogCh, rmLogsCh, 1, 0)

	// Generate long reorg chain containing another log. Inserting the
	// chain removes one log and adds one.
	forkChain, _ := GenerateChain(params.TestChainConfig, genesis, engine, db, 2, func(i int, gen *BlockGen) {
		if i == 1 {
			tx, err := types.SignTx(types.NewContractCreation(gen.TxNonce(addr1), new(big.Int), 1000000, gen.header.BaseFee, logCode), signer, key1)
			if err != nil {
				t.Fatalf("failed to create tx: %v", err)
			}
			gen.AddTx(tx)
			gen.OffsetTime(-9) // higher block difficulty
		}
	})
	if _, err := blockchain.InsertChain(forkChain); err != nil {
		t.Fatalf("failed to insert forked chain: %v", err)
	}
	checkLogEvents(t, newLogCh, rmLogsCh, 1, 1)

	// This chain segment is rooted in the original chain, but doesn't contain any logs.
	// When inserting it, the canonical chain switches away from forkChain and re-emits
	// the log event for the old chain, as well as a RemovedLogsEvent for forkChain.
	newBlocks, _ := GenerateChain(params.TestChainConfig, chain[len(chain)-1], engine, db, 1, func(i int, gen *BlockGen) {})
	if _, err := blockchain.InsertChain(newBlocks); err != nil {
		t.Fatalf("failed to insert forked chain: %v", err)
	}
	checkLogEvents(t, newLogCh, rmLogsCh, 1, 1)
}

// This test is a variation of TestLogRebirth. It verifies that log events are emitted
// when a side chain containing log events overtakes the canonical chain.
func TestSideLogRebirth(t *testing.T) {
	var (
		key1, _       = crypto.HexToECDSA("b71c71a67e1177ad4e901695e1b4b9ee17ae16c6668d313eac2f96dbcda3f291")
		addr1         = crypto.PubkeyToAddress(key1.PublicKey)
		db            = rawdb.NewMemoryDatabase()
		gspec         = &Genesis{Config: params.TestChainConfig, Alloc: GenesisAlloc{addr1: {Balance: big.NewInt(10000000000000000)}}}
		genesis       = gspec.MustCommit(db)
		signer        = types.LatestSigner(gspec.Config)
		blockchain, _ = NewBlockChain(db, nil, gspec.Config, ethash.NewFaker(), vm.Config{}, nil, nil)
	)

	defer blockchain.Stop()

	newLogCh := make(chan []*types.Log, 10)
	rmLogsCh := make(chan RemovedLogsEvent, 10)
	blockchain.SubscribeLogsEvent(newLogCh)
	blockchain.SubscribeRemovedLogsEvent(rmLogsCh)

	chain, _ := GenerateChain(params.TestChainConfig, genesis, ethash.NewFaker(), db, 2, func(i int, gen *BlockGen) {
		if i == 1 {
			gen.OffsetTime(-9) // higher block difficulty

		}
	})
	if _, err := blockchain.InsertChain(chain); err != nil {
		t.Fatalf("failed to insert forked chain: %v", err)
	}
	checkLogEvents(t, newLogCh, rmLogsCh, 0, 0)

	// Generate side chain with lower difficulty
	sideChain, _ := GenerateChain(params.TestChainConfig, genesis, ethash.NewFaker(), db, 2, func(i int, gen *BlockGen) {
		if i == 1 {
			tx, err := types.SignTx(types.NewContractCreation(gen.TxNonce(addr1), new(big.Int), 1000000, gen.header.BaseFee, logCode), signer, key1)
			if err != nil {
				t.Fatalf("failed to create tx: %v", err)
			}
			gen.AddTx(tx)
		}
	})
	if _, err := blockchain.InsertChain(sideChain); err != nil {
		t.Fatalf("failed to insert forked chain: %v", err)
	}
	checkLogEvents(t, newLogCh, rmLogsCh, 0, 0)

	// Generate a new block based on side chain.
	newBlocks, _ := GenerateChain(params.TestChainConfig, sideChain[len(sideChain)-1], ethash.NewFaker(), db, 1, func(i int, gen *BlockGen) {})
	if _, err := blockchain.InsertChain(newBlocks); err != nil {
		t.Fatalf("failed to insert forked chain: %v", err)
	}
	checkLogEvents(t, newLogCh, rmLogsCh, 1, 0)
}

func checkLogEvents(t *testing.T, logsCh <-chan []*types.Log, rmLogsCh <-chan RemovedLogsEvent, wantNew, wantRemoved int) {
	t.Helper()

	if len(logsCh) != wantNew {
		t.Fatalf("wrong number of log events: got %d, want %d", len(logsCh), wantNew)
	}
	if len(rmLogsCh) != wantRemoved {
		t.Fatalf("wrong number of removed log events: got %d, want %d", len(rmLogsCh), wantRemoved)
	}
	// Drain events.
	for i := 0; i < len(logsCh); i++ {
		<-logsCh
	}
	for i := 0; i < len(rmLogsCh); i++ {
		<-rmLogsCh
	}
}

func TestReorgSideEvent(t *testing.T) {
	var (
		db      = rawdb.NewMemoryDatabase()
		key1, _ = crypto.HexToECDSA("b71c71a67e1177ad4e901695e1b4b9ee17ae16c6668d313eac2f96dbcda3f291")
		addr1   = crypto.PubkeyToAddress(key1.PublicKey)
		gspec   = &Genesis{
			Config: params.TestChainConfig,
			Alloc:  GenesisAlloc{addr1: {Balance: big.NewInt(10000000000000000)}},
		}
		genesis = gspec.MustCommit(db)
		signer  = types.LatestSigner(gspec.Config)
	)

	blockchain, _ := NewBlockChain(db, nil, gspec.Config, ethash.NewFaker(), vm.Config{}, nil, nil)
	defer blockchain.Stop()

	chain, _ := GenerateChain(gspec.Config, genesis, ethash.NewFaker(), db, 3, func(i int, gen *BlockGen) {})
	if _, err := blockchain.InsertChain(chain); err != nil {
		t.Fatalf("failed to insert chain: %v", err)
	}

	replacementBlocks, _ := GenerateChain(gspec.Config, genesis, ethash.NewFaker(), db, 4, func(i int, gen *BlockGen) {
		tx, err := types.SignTx(types.NewContractCreation(gen.TxNonce(addr1), new(big.Int), 1000000, gen.header.BaseFee, nil), signer, key1)
		if i == 2 {
			gen.OffsetTime(-9)
		}
		if err != nil {
			t.Fatalf("failed to create tx: %v", err)
		}
		gen.AddTx(tx)
	})
	chainSideCh := make(chan ChainSideEvent, 64)
	blockchain.SubscribeChainSideEvent(chainSideCh)
	if _, err := blockchain.InsertChain(replacementBlocks); err != nil {
		t.Fatalf("failed to insert chain: %v", err)
	}

	// first two block of the secondary chain are for a brief moment considered
	// side chains because up to that point the first one is considered the
	// heavier chain.
	expectedSideHashes := map[common.Hash]bool{
		replacementBlocks[0].Hash(): true,
		replacementBlocks[1].Hash(): true,
		chain[0].Hash():             true,
		chain[1].Hash():             true,
		chain[2].Hash():             true,
	}

	i := 0

	const timeoutDura = 10 * time.Second
	timeout := time.NewTimer(timeoutDura)
done:
	for {
		select {
		case ev := <-chainSideCh:
			block := ev.Block
			if _, ok := expectedSideHashes[block.Hash()]; !ok {
				t.Errorf("%d: didn't expect %x to be in side chain", i, block.Hash())
			}
			i++

			if i == len(expectedSideHashes) {
				timeout.Stop()

				break done
			}
			timeout.Reset(timeoutDura)

		case <-timeout.C:
			t.Fatal("Timeout. Possibly not all blocks were triggered for sideevent")
		}
	}

	// make sure no more events are fired
	select {
	case e := <-chainSideCh:
		t.Errorf("unexpected event fired: %v", e)
	case <-time.After(250 * time.Millisecond):
	}

}

// Tests if the canonical block can be fetched from the database during chain insertion.
func TestCanonicalBlockRetrieval(t *testing.T) {
	_, blockchain, err := newCanonical(ethash.NewFaker(), 0, true, false)
	if err != nil {
		t.Fatalf("failed to create pristine chain: %v", err)
	}
	defer blockchain.Stop()

	chain, _ := GenerateChain(blockchain.chainConfig, blockchain.genesisBlock, ethash.NewFaker(), blockchain.db, 10, func(i int, gen *BlockGen) {})

	var pend sync.WaitGroup
	pend.Add(len(chain))

	for i := range chain {
		go func(block *types.Block) {
			defer pend.Done()

			// try to retrieve a block by its canonical hash and see if the block data can be retrieved.
			for {
				ch := rawdb.ReadCanonicalHash(blockchain.db, block.NumberU64())
				if ch == (common.Hash{}) {
					continue // busy wait for canonical hash to be written
				}
				if ch != block.Hash() {
					t.Errorf("unknown canonical hash, want %s, got %s", block.Hash().Hex(), ch.Hex())
					return
				}
				fb := rawdb.ReadBlock(blockchain.db, ch, block.NumberU64())
				if fb == nil {
					t.Errorf("unable to retrieve block %d for canonical hash: %s", block.NumberU64(), ch.Hex())
					return
				}
				if fb.Hash() != block.Hash() {
					t.Errorf("invalid block hash for block %d, want %s, got %s", block.NumberU64(), block.Hash().Hex(), fb.Hash().Hex())
					return
				}
				return
			}
		}(chain[i])

		if _, err := blockchain.InsertChain(types.Blocks{chain[i]}); err != nil {
			t.Fatalf("failed to insert block %d: %v", i, err)
		}
	}
	pend.Wait()
}

func TestEIP155Transition(t *testing.T) {
	// Configure and generate a sample block chain
	var (
		db         = rawdb.NewMemoryDatabase()
		key, _     = crypto.HexToECDSA("b71c71a67e1177ad4e901695e1b4b9ee17ae16c6668d313eac2f96dbcda3f291")
		address    = crypto.PubkeyToAddress(key.PublicKey)
		funds      = big.NewInt(1000000000)
		deleteAddr = common.Address{1}
		gspec      = &Genesis{
			Config: &params.ChainConfig{ChainID: big.NewInt(1), EIP150Block: big.NewInt(0), EIP155Block: big.NewInt(2), HomesteadBlock: new(big.Int)},
			Alloc:  GenesisAlloc{address: {Balance: funds}, deleteAddr: {Balance: new(big.Int)}},
		}
		genesis = gspec.MustCommit(db)
	)

	blockchain, _ := NewBlockChain(db, nil, gspec.Config, ethash.NewFaker(), vm.Config{}, nil, nil)
	defer blockchain.Stop()

	blocks, _ := GenerateChain(gspec.Config, genesis, ethash.NewFaker(), db, 4, func(i int, block *BlockGen) {
		var (
			tx      *types.Transaction
			err     error
			basicTx = func(signer types.Signer) (*types.Transaction, error) {
				return types.SignTx(types.NewTransaction(block.TxNonce(address), common.Address{}, new(big.Int), 21000, new(big.Int), nil), signer, key)
			}
		)
		switch i {
		case 0:
			tx, err = basicTx(types.HomesteadSigner{})
			if err != nil {
				t.Fatal(err)
			}
			block.AddTx(tx)
		case 2:
			tx, err = basicTx(types.HomesteadSigner{})
			if err != nil {
				t.Fatal(err)
			}
			block.AddTx(tx)

			tx, err = basicTx(types.LatestSigner(gspec.Config))
			if err != nil {
				t.Fatal(err)
			}
			block.AddTx(tx)
		case 3:
			tx, err = basicTx(types.HomesteadSigner{})
			if err != nil {
				t.Fatal(err)
			}
			block.AddTx(tx)

			tx, err = basicTx(types.LatestSigner(gspec.Config))
			if err != nil {
				t.Fatal(err)
			}
			block.AddTx(tx)
		}
	})

	if _, err := blockchain.InsertChain(blocks); err != nil {
		t.Fatal(err)
	}
	block := blockchain.GetBlockByNumber(1)
	if block.Transactions()[0].Protected() {
		t.Error("Expected block[0].txs[0] to not be replay protected")
	}

	block = blockchain.GetBlockByNumber(3)
	if block.Transactions()[0].Protected() {
		t.Error("Expected block[3].txs[0] to not be replay protected")
	}
	if !block.Transactions()[1].Protected() {
		t.Error("Expected block[3].txs[1] to be replay protected")
	}
	if _, err := blockchain.InsertChain(blocks[4:]); err != nil {
		t.Fatal(err)
	}

	// generate an invalid chain id transaction
	config := &params.ChainConfig{ChainID: big.NewInt(2), EIP150Block: big.NewInt(0), EIP155Block: big.NewInt(2), HomesteadBlock: new(big.Int)}
	blocks, _ = GenerateChain(config, blocks[len(blocks)-1], ethash.NewFaker(), db, 4, func(i int, block *BlockGen) {
		var (
			tx      *types.Transaction
			err     error
			basicTx = func(signer types.Signer) (*types.Transaction, error) {
				return types.SignTx(types.NewTransaction(block.TxNonce(address), common.Address{}, new(big.Int), 21000, new(big.Int), nil), signer, key)
			}
		)
		if i == 0 {
			tx, err = basicTx(types.LatestSigner(config))
			if err != nil {
				t.Fatal(err)
			}
			block.AddTx(tx)
		}
	})
	_, err := blockchain.InsertChain(blocks)
	if have, want := err, types.ErrInvalidChainId; !errors.Is(have, want) {
		t.Errorf("have %v, want %v", have, want)
	}
}

func TestEIP161AccountRemoval(t *testing.T) {
	// Configure and generate a sample block chain
	var (
		db      = rawdb.NewMemoryDatabase()
		key, _  = crypto.HexToECDSA("b71c71a67e1177ad4e901695e1b4b9ee17ae16c6668d313eac2f96dbcda3f291")
		address = crypto.PubkeyToAddress(key.PublicKey)
		funds   = big.NewInt(1000000000)
		theAddr = common.Address{1}
		gspec   = &Genesis{
			Config: &params.ChainConfig{
				ChainID:        big.NewInt(1),
				HomesteadBlock: new(big.Int),
				EIP155Block:    new(big.Int),
				EIP150Block:    new(big.Int),
				EIP158Block:    big.NewInt(2),
			},
			Alloc: GenesisAlloc{address: {Balance: funds}},
		}
		genesis = gspec.MustCommit(db)
	)
	blockchain, _ := NewBlockChain(db, nil, gspec.Config, ethash.NewFaker(), vm.Config{}, nil, nil)
	defer blockchain.Stop()

	blocks, _ := GenerateChain(gspec.Config, genesis, ethash.NewFaker(), db, 3, func(i int, block *BlockGen) {
		var (
			tx     *types.Transaction
			err    error
			signer = types.LatestSigner(gspec.Config)
		)
		switch i {
		case 0:
			tx, err = types.SignTx(types.NewTransaction(block.TxNonce(address), theAddr, new(big.Int), 21000, new(big.Int), nil), signer, key)
		case 1:
			tx, err = types.SignTx(types.NewTransaction(block.TxNonce(address), theAddr, new(big.Int), 21000, new(big.Int), nil), signer, key)
		case 2:
			tx, err = types.SignTx(types.NewTransaction(block.TxNonce(address), theAddr, new(big.Int), 21000, new(big.Int), nil), signer, key)
		}
		if err != nil {
			t.Fatal(err)
		}
		block.AddTx(tx)
	})
	// account must exist pre eip 161
	if _, err := blockchain.InsertChain(types.Blocks{blocks[0]}); err != nil {
		t.Fatal(err)
	}
	if st, _ := blockchain.State(); !st.Exist(theAddr) {
		t.Error("expected account to exist")
	}

	// account needs to be deleted post eip 161
	if _, err := blockchain.InsertChain(types.Blocks{blocks[1]}); err != nil {
		t.Fatal(err)
	}
	if st, _ := blockchain.State(); st.Exist(theAddr) {
		t.Error("account should not exist")
	}

	// account mustn't be created post eip 161
	if _, err := blockchain.InsertChain(types.Blocks{blocks[2]}); err != nil {
		t.Fatal(err)
	}
	if st, _ := blockchain.State(); st.Exist(theAddr) {
		t.Error("account should not exist")
	}
}

// This is a regression test (i.e. as weird as it is, don't delete it ever), which
// tests that under weird reorg conditions the blockchain and its internal header-
// chain return the same latest block/header.
//
// https://github.com/ethereum/go-ethereum/pull/15941
func TestBlockchainHeaderchainReorgConsistency(t *testing.T) {
	// Generate a canonical chain to act as the main dataset
	engine := ethash.NewFaker()

	db := rawdb.NewMemoryDatabase()
	genesis := (&Genesis{BaseFee: big.NewInt(params.InitialBaseFee)}).MustCommit(db)
	blocks, _ := GenerateChain(params.TestChainConfig, genesis, engine, db, 64, func(i int, b *BlockGen) { b.SetCoinbase(common.Address{1}) })

	// Generate a bunch of fork blocks, each side forking from the canonical chain
	forks := make([]*types.Block, len(blocks))
	for i := 0; i < len(forks); i++ {
		parent := genesis
		if i > 0 {
			parent = blocks[i-1]
		}
		fork, _ := GenerateChain(params.TestChainConfig, parent, engine, db, 1, func(i int, b *BlockGen) { b.SetCoinbase(common.Address{2}) })
		forks[i] = fork[0]
	}
	// Import the canonical and fork chain side by side, verifying the current block
	// and current header consistency
	diskdb := rawdb.NewMemoryDatabase()
	(&Genesis{BaseFee: big.NewInt(params.InitialBaseFee)}).MustCommit(diskdb)

	chain, err := NewBlockChain(diskdb, nil, params.TestChainConfig, engine, vm.Config{}, nil, nil)
	if err != nil {
		t.Fatalf("failed to create tester chain: %v", err)
	}
	for i := 0; i < len(blocks); i++ {
		if _, err := chain.InsertChain(blocks[i : i+1]); err != nil {
			t.Fatalf("block %d: failed to insert into chain: %v", i, err)
		}
		if chain.CurrentBlock().Hash() != chain.CurrentHeader().Hash() {
			t.Errorf("block %d: current block/header mismatch: block #%d [%x..], header #%d [%x..]", i, chain.CurrentBlock().Number(), chain.CurrentBlock().Hash().Bytes()[:4], chain.CurrentHeader().Number, chain.CurrentHeader().Hash().Bytes()[:4])
		}
		if _, err := chain.InsertChain(forks[i : i+1]); err != nil {
			t.Fatalf(" fork %d: failed to insert into chain: %v", i, err)
		}
		if chain.CurrentBlock().Hash() != chain.CurrentHeader().Hash() {
			t.Errorf(" fork %d: current block/header mismatch: block #%d [%x..], header #%d [%x..]", i, chain.CurrentBlock().Number(), chain.CurrentBlock().Hash().Bytes()[:4], chain.CurrentHeader().Number, chain.CurrentHeader().Hash().Bytes()[:4])
		}
	}
}

// Tests that importing small side forks doesn't leave junk in the trie database
// cache (which would eventually cause memory issues).
func TestTrieForkGC(t *testing.T) {
	// Generate a canonical chain to act as the main dataset
	engine := ethash.NewFaker()

	db := rawdb.NewMemoryDatabase()
	genesis := (&Genesis{BaseFee: big.NewInt(params.InitialBaseFee)}).MustCommit(db)
	blocks, _ := GenerateChain(params.TestChainConfig, genesis, engine, db, 2*TestTriesInMemory, func(i int, b *BlockGen) { b.SetCoinbase(common.Address{1}) })

	// Generate a bunch of fork blocks, each side forking from the canonical chain
	forks := make([]*types.Block, len(blocks))
	for i := 0; i < len(forks); i++ {
		parent := genesis
		if i > 0 {
			parent = blocks[i-1]
		}
		fork, _ := GenerateChain(params.TestChainConfig, parent, engine, db, 1, func(i int, b *BlockGen) { b.SetCoinbase(common.Address{2}) })
		forks[i] = fork[0]
	}
	// Import the canonical and fork chain side by side, forcing the trie cache to cache both
	diskdb := rawdb.NewMemoryDatabase()
	(&Genesis{BaseFee: big.NewInt(params.InitialBaseFee)}).MustCommit(diskdb)

	chain, err := NewBlockChain(diskdb, nil, params.TestChainConfig, engine, vm.Config{}, nil, nil)
	if err != nil {
		t.Fatalf("failed to create tester chain: %v", err)
	}
	for i := 0; i < len(blocks); i++ {
		if _, err := chain.InsertChain(blocks[i : i+1]); err != nil {
			t.Fatalf("block %d: failed to insert into chain: %v", i, err)
		}
		if _, err := chain.InsertChain(forks[i : i+1]); err != nil {
			t.Fatalf("fork %d: failed to insert into chain: %v", i, err)
		}
	}
	// Dereference all the recent tries and ensure no past trie is left in
	for i := 0; i < TestTriesInMemory; i++ {
		chain.stateCache.TrieDB().Dereference(blocks[len(blocks)-1-i].Root())
		chain.stateCache.TrieDB().Dereference(forks[len(blocks)-1-i].Root())
	}
	if len(chain.stateCache.TrieDB().Nodes()) > 0 {
		t.Fatalf("stale tries still alive after garbase collection")
	}
}

// Tests that doing large reorgs works even if the state associated with the
// forking point is not available any more.
func TestLargeReorgTrieGC(t *testing.T) {
	// Generate the original common chain segment and the two competing forks
	engine := ethash.NewFaker()

	db := rawdb.NewMemoryDatabase()
	genesis := (&Genesis{BaseFee: big.NewInt(params.InitialBaseFee)}).MustCommit(db)

	shared, _ := GenerateChain(params.TestChainConfig, genesis, engine, db, 64, func(i int, b *BlockGen) { b.SetCoinbase(common.Address{1}) })
	original, _ := GenerateChain(params.TestChainConfig, shared[len(shared)-1], engine, db, 2*TestTriesInMemory, func(i int, b *BlockGen) { b.SetCoinbase(common.Address{2}) })
	competitor, _ := GenerateChain(params.TestChainConfig, shared[len(shared)-1], engine, db, 2*TestTriesInMemory+1, func(i int, b *BlockGen) { b.SetCoinbase(common.Address{3}) })

	// Import the shared chain and the original canonical one
	diskdb := rawdb.NewMemoryDatabase()
	(&Genesis{BaseFee: big.NewInt(params.InitialBaseFee)}).MustCommit(diskdb)

	chain, err := NewBlockChain(diskdb, nil, params.TestChainConfig, engine, vm.Config{}, nil, nil)
	if err != nil {
		t.Fatalf("failed to create tester chain: %v", err)
	}
	if _, err := chain.InsertChain(shared); err != nil {
		t.Fatalf("failed to insert shared chain: %v", err)
	}
	if _, err := chain.InsertChain(original); err != nil {
		t.Fatalf("failed to insert original chain: %v", err)
	}
	// Ensure that the state associated with the forking point is pruned away
	if node, _ := chain.stateCache.TrieDB().Node(shared[len(shared)-1].Root()); node != nil {
		t.Fatalf("common-but-old ancestor still cache")
	}
	// Import the competitor chain without exceeding the canonical's TD and ensure
	// we have not processed any of the blocks (protection against malicious blocks)
	if _, err := chain.InsertChain(competitor[:len(competitor)-2]); err != nil {
		t.Fatalf("failed to insert competitor chain: %v", err)
	}
	for i, block := range competitor[:len(competitor)-2] {
		if node, _ := chain.stateCache.TrieDB().Node(block.Root()); node != nil {
			t.Fatalf("competitor %d: low TD chain became processed", i)
		}
	}
	// Import the head of the competitor chain, triggering the reorg and ensure we
	// successfully reprocess all the stashed away blocks.
	if _, err := chain.InsertChain(competitor[len(competitor)-2:]); err != nil {
		t.Fatalf("failed to finalize competitor chain: %v", err)
	}
	for i, block := range competitor[:len(competitor)-TestTriesInMemory] {
		if node, err := chain.stateCache.TrieDB().Node(block.Root()); node != nil {
			t.Fatalf("competitor %d: competing chain state missing, err: %v", i, err)
		}
	}
}

func TestBlockchainRecovery(t *testing.T) {
	// Configure and generate a sample block chain
	var (
		gendb   = rawdb.NewMemoryDatabase()
		key, _  = crypto.HexToECDSA("b71c71a67e1177ad4e901695e1b4b9ee17ae16c6668d313eac2f96dbcda3f291")
		address = crypto.PubkeyToAddress(key.PublicKey)
		funds   = big.NewInt(1000000000)
		gspec   = &Genesis{Config: params.TestChainConfig, Alloc: GenesisAlloc{address: {Balance: funds}}}
		genesis = gspec.MustCommit(gendb)
	)
	height := uint64(1024)
	blocks, receipts := GenerateChain(gspec.Config, genesis, ethash.NewFaker(), gendb, int(height), nil)

	// Import the chain as a ancient-first node and ensure all pointers are updated
	frdir, err := ioutil.TempDir("", "")
	if err != nil {
		t.Fatalf("failed to create temp freezer dir: %v", err)
	}
	defer os.Remove(frdir)

	ancientDb, err := rawdb.NewDatabaseWithFreezer(rawdb.NewMemoryDatabase(), frdir, "", false, false, false)
	if err != nil {
		t.Fatalf("failed to create temp freezer db: %v", err)
	}
	gspec.MustCommit(ancientDb)
	ancient, _ := NewBlockChain(ancientDb, nil, gspec.Config, ethash.NewFaker(), vm.Config{}, nil, nil)

	headers := make([]*types.Header, len(blocks))
	for i, block := range blocks {
		headers[i] = block.Header()
	}
	if n, err := ancient.InsertHeaderChain(headers, 1); err != nil {
		t.Fatalf("failed to insert header %d: %v", n, err)
	}
	if n, err := ancient.InsertReceiptChain(blocks, receipts, uint64(3*len(blocks)/4)); err != nil {
		t.Fatalf("failed to insert receipt %d: %v", n, err)
	}
	rawdb.WriteLastPivotNumber(ancientDb, blocks[len(blocks)-1].NumberU64()) // Force fast sync behavior
	ancient.Stop()

	// Destroy head fast block manually
	midBlock := blocks[len(blocks)/2]
	rawdb.WriteHeadFastBlockHash(ancientDb, midBlock.Hash())

	// Reopen broken blockchain again
	ancient, _ = NewBlockChain(ancientDb, nil, gspec.Config, ethash.NewFaker(), vm.Config{}, nil, nil)
	defer ancient.Stop()
	if num := ancient.CurrentBlock().NumberU64(); num != 0 {
		t.Errorf("head block mismatch: have #%v, want #%v", num, 0)
	}
	if num := ancient.CurrentFastBlock().NumberU64(); num != midBlock.NumberU64() {
		t.Errorf("head fast-block mismatch: have #%v, want #%v", num, midBlock.NumberU64())
	}
	if num := ancient.CurrentHeader().Number.Uint64(); num != midBlock.NumberU64() {
		t.Errorf("head header mismatch: have #%v, want #%v", num, midBlock.NumberU64())
	}
}

// This test checks that InsertReceiptChain will roll back correctly when attempting to insert a side chain.
func TestInsertReceiptChainRollback(t *testing.T) {
	// Generate forked chain. The returned BlockChain object is used to process the side chain blocks.
	tmpChain, sideblocks, canonblocks, err := getLongAndShortChains()
	if err != nil {
		t.Fatal(err)
	}
	defer tmpChain.Stop()
	// Get the side chain receipts.
	if _, err := tmpChain.InsertChain(sideblocks); err != nil {
		t.Fatal("processing side chain failed:", err)
	}
	t.Log("sidechain head:", tmpChain.CurrentBlock().Number(), tmpChain.CurrentBlock().Hash())
	sidechainReceipts := make([]types.Receipts, len(sideblocks))
	for i, block := range sideblocks {
		sidechainReceipts[i] = tmpChain.GetReceiptsByHash(block.Hash())
	}
	// Get the canon chain receipts.
	if _, err := tmpChain.InsertChain(canonblocks); err != nil {
		t.Fatal("processing canon chain failed:", err)
	}
	t.Log("canon head:", tmpChain.CurrentBlock().Number(), tmpChain.CurrentBlock().Hash())
	canonReceipts := make([]types.Receipts, len(canonblocks))
	for i, block := range canonblocks {
		canonReceipts[i] = tmpChain.GetReceiptsByHash(block.Hash())
	}

	// Set up a BlockChain that uses the ancient store.
	frdir, err := ioutil.TempDir("", "")
	if err != nil {
		t.Fatalf("failed to create temp freezer dir: %v", err)
	}
	defer os.Remove(frdir)
	ancientDb, err := rawdb.NewDatabaseWithFreezer(rawdb.NewMemoryDatabase(), frdir, "", false, false, false)
	if err != nil {
		t.Fatalf("failed to create temp freezer db: %v", err)
	}
	gspec := Genesis{Config: params.AllEthashProtocolChanges}
	gspec.MustCommit(ancientDb)
	ancientChain, _ := NewBlockChain(ancientDb, nil, gspec.Config, ethash.NewFaker(), vm.Config{}, nil, nil)
	defer ancientChain.Stop()

	// Import the canonical header chain.
	canonHeaders := make([]*types.Header, len(canonblocks))
	for i, block := range canonblocks {
		canonHeaders[i] = block.Header()
	}
	if _, err = ancientChain.InsertHeaderChain(canonHeaders, 1); err != nil {
		t.Fatal("can't import canon headers:", err)
	}

	// Try to insert blocks/receipts of the side chain.
	_, err = ancientChain.InsertReceiptChain(sideblocks, sidechainReceipts, uint64(len(sideblocks)))
	if err == nil {
		t.Fatal("expected error from InsertReceiptChain.")
	}
	if ancientChain.CurrentFastBlock().NumberU64() != 0 {
		t.Fatalf("failed to rollback ancient data, want %d, have %d", 0, ancientChain.CurrentFastBlock().NumberU64())
	}
	if frozen, err := ancientChain.db.Ancients(); err != nil || frozen != 1 {
		t.Fatalf("failed to truncate ancient data, frozen index is %d", frozen)
	}

	// Insert blocks/receipts of the canonical chain.
	_, err = ancientChain.InsertReceiptChain(canonblocks, canonReceipts, uint64(len(canonblocks)))
	if err != nil {
		t.Fatalf("can't import canon chain receipts: %v", err)
	}
	if ancientChain.CurrentFastBlock().NumberU64() != canonblocks[len(canonblocks)-1].NumberU64() {
		t.Fatalf("failed to insert ancient recept chain after rollback")
	}
	if frozen, _ := ancientChain.db.Ancients(); frozen != uint64(len(canonblocks))+1 {
		t.Fatalf("wrong ancients count %d", frozen)
	}
}

// Tests that importing a very large side fork, which is larger than the canon chain,
// but where the difficulty per block is kept low: this means that it will not
// overtake the 'canon' chain until after it's passed canon by about 200 blocks.
//
// Details at:
//  - https://github.com/ethereum/go-ethereum/issues/18977
//  - https://github.com/ethereum/go-ethereum/pull/18988
func TestLowDiffLongChain(t *testing.T) {
	// Generate a canonical chain to act as the main dataset
	engine := ethash.NewFaker()
	db := rawdb.NewMemoryDatabase()
	genesis := (&Genesis{BaseFee: big.NewInt(params.InitialBaseFee)}).MustCommit(db)

	// We must use a pretty long chain to ensure that the fork doesn't overtake us
	// until after at least 128 blocks post tip
	blocks, _ := GenerateChain(params.TestChainConfig, genesis, engine, db, 6*TestTriesInMemory, func(i int, b *BlockGen) {
		b.SetCoinbase(common.Address{1})
		b.OffsetTime(-9)
	})

	// Import the canonical chain
	diskdb := rawdb.NewMemoryDatabase()
	(&Genesis{BaseFee: big.NewInt(params.InitialBaseFee)}).MustCommit(diskdb)

	chain, err := NewBlockChain(diskdb, nil, params.TestChainConfig, engine, vm.Config{}, nil, nil)
	if err != nil {
		t.Fatalf("failed to create tester chain: %v", err)
	}
	if n, err := chain.InsertChain(blocks); err != nil {
		t.Fatalf("block %d: failed to insert into chain: %v", n, err)
	}
	// Generate fork chain, starting from an early block
	parent := blocks[10]
	fork, _ := GenerateChain(params.TestChainConfig, parent, engine, db, 8*TestTriesInMemory, func(i int, b *BlockGen) {
		b.SetCoinbase(common.Address{2})
	})

	// And now import the fork
	if i, err := chain.InsertChain(fork); err != nil {
		t.Fatalf("block %d: failed to insert into chain: %v", i, err)
	}
	head := chain.CurrentBlock()
	if got := fork[len(fork)-1].Hash(); got != head.Hash() {
		t.Fatalf("head wrong, expected %x got %x", head.Hash(), got)
	}
	// Sanity check that all the canonical numbers are present
	header := chain.CurrentHeader()
	for number := head.NumberU64(); number > 0; number-- {
		if hash := chain.GetHeaderByNumber(number).Hash(); hash != header.Hash() {
			t.Fatalf("header %d: canonical hash mismatch: have %x, want %x", number, hash, header.Hash())
		}
		header = chain.GetHeader(header.ParentHash, number-1)
	}
}

// Tests that importing a sidechain (S), where
// - S is sidechain, containing blocks [Sn...Sm]
// - C is canon chain, containing blocks [G..Cn..Cm]
// - A common ancestor is placed at prune-point + blocksBetweenCommonAncestorAndPruneblock
// - The sidechain S is prepended with numCanonBlocksInSidechain blocks from the canon chain
//
// The mergePoint can be these values:
// -1: the transition won't happen
// 0:  the transition happens since genesis
// 1:  the transition happens after some chain segments
func testSideImport(t *testing.T, numCanonBlocksInSidechain, blocksBetweenCommonAncestorAndPruneblock int, mergePoint int) {
	// Copy the TestChainConfig so we can modify it during tests
	chainConfig := *params.TestChainConfig
	// Generate a canonical chain to act as the main dataset
	var (
		merger    = consensus.NewMerger(rawdb.NewMemoryDatabase())
		genEngine = beacon.New(ethash.NewFaker())
		runEngine = beacon.New(ethash.NewFaker())
		db        = rawdb.NewMemoryDatabase()

		key, _ = crypto.HexToECDSA("b71c71a67e1177ad4e901695e1b4b9ee17ae16c6668d313eac2f96dbcda3f291")
		addr   = crypto.PubkeyToAddress(key.PublicKey)
		nonce  = uint64(0)

		gspec = &Genesis{
			Config:  &chainConfig,
			Alloc:   GenesisAlloc{addr: {Balance: big.NewInt(math.MaxInt64)}},
			BaseFee: big.NewInt(params.InitialBaseFee),
		}
		signer     = types.LatestSigner(gspec.Config)
		genesis, _ = gspec.Commit(db)
	)
	// Generate and import the canonical chain
	blocks, _ := GenerateChain(params.TestChainConfig, genesis, genEngine, db, 2*TestTriesInMemory, nil)
	diskdb := rawdb.NewMemoryDatabase()
	gspec.MustCommit(diskdb)
	chain, err := NewBlockChain(diskdb, nil, &chainConfig, runEngine, vm.Config{}, nil, nil)
	if err != nil {
		t.Fatalf("failed to create tester chain: %v", err)
	}
	// Activate the transition since genesis if required
	if mergePoint == 0 {
		merger.ReachTTD()
		merger.FinalizePoS()

		// Set the terminal total difficulty in the config
		gspec.Config.TerminalTotalDifficulty = big.NewInt(0)
	}
	blocks, _ = GenerateChain(&chainConfig, genesis, genEngine, db, 2*TestTriesInMemory, func(i int, gen *BlockGen) {
		tx, err := types.SignTx(types.NewTransaction(nonce, common.HexToAddress("deadbeef"), big.NewInt(100), 21000, big.NewInt(int64(i+1)*params.GWei), nil), signer, key)
		if err != nil {
			t.Fatalf("failed to create tx: %v", err)
		}
		gen.AddTx(tx)
		nonce++
	})
	if n, err := chain.InsertChain(blocks); err != nil {
		t.Fatalf("block %d: failed to insert into chain: %v", n, err)
	}

	lastPrunedIndex := len(blocks) - TestTriesInMemory - 1
	lastPrunedBlock := blocks[lastPrunedIndex-1]
	firstNonPrunedBlock := blocks[len(blocks)-TestTriesInMemory]

	// Verify pruning of lastPrunedBlock
	if chain.HasBlockAndState(lastPrunedBlock.Hash(), lastPrunedBlock.NumberU64()) {
		t.Errorf("Block %d not pruned", lastPrunedBlock.NumberU64())
	}
	// Verify firstNonPrunedBlock is not pruned
	if !chain.HasBlockAndState(firstNonPrunedBlock.Hash(), firstNonPrunedBlock.NumberU64()) {
		t.Errorf("Block %d pruned", firstNonPrunedBlock.NumberU64())
	}

	// Activate the transition in the middle of the chain
	if mergePoint == 1 {
		merger.ReachTTD()
		merger.FinalizePoS()
		// Set the terminal total difficulty in the config
		gspec.Config.TerminalTotalDifficulty = big.NewInt(int64(len(blocks)))
	}

	// Generate the sidechain
	// First block should be a known block, block after should be a pruned block. So
	// canon(pruned), side, side...

	// Generate fork chain, make it longer than canon
	parentIndex := lastPrunedIndex + blocksBetweenCommonAncestorAndPruneblock
	parent := blocks[parentIndex]
	fork, _ := GenerateChain(&chainConfig, parent, genEngine, db, 2*TestTriesInMemory, func(i int, b *BlockGen) {
		b.SetCoinbase(common.Address{2})
	})
	// Prepend the parent(s)
	var sidechain []*types.Block
	for i := numCanonBlocksInSidechain; i > 0; i-- {
		sidechain = append(sidechain, blocks[parentIndex+1-i])
	}
	sidechain = append(sidechain, fork...)
	n, err := chain.InsertChain(sidechain)
	if err != nil {
		t.Errorf("Got error, %v number %d - %d", err, sidechain[n].NumberU64(), n)
	}
	head := chain.CurrentBlock()
	if got := fork[len(fork)-1].Hash(); got != head.Hash() {
		t.Fatalf("head wrong, expected %x got %x", head.Hash(), got)
	}
}

// Tests that importing a sidechain (S), where
// - S is sidechain, containing blocks [Sn...Sm]
// - C is canon chain, containing blocks [G..Cn..Cm]
// - The common ancestor Cc is pruned
// - The first block in S: Sn, is == Cn
// That is: the sidechain for import contains some blocks already present in canon chain.
// So the blocks are
// [ Cn, Cn+1, Cc, Sn+3 ... Sm]
//   ^    ^    ^  pruned
func TestPrunedImportSide(t *testing.T) {
	//glogger := log.NewGlogHandler(log.StreamHandler(os.Stdout, log.TerminalFormat(false)))
	//glogger.Verbosity(3)
	//log.Root().SetHandler(log.Handler(glogger))
	testSideImport(t, 3, 3, -1)
	testSideImport(t, 3, -3, -1)
	testSideImport(t, 10, 0, -1)
	testSideImport(t, 1, 10, -1)
	testSideImport(t, 1, -10, -1)
}

func TestPrunedImportSideWithMerging(t *testing.T) {
	//glogger := log.NewGlogHandler(log.StreamHandler(os.Stdout, log.TerminalFormat(false)))
	//glogger.Verbosity(3)
	//log.Root().SetHandler(log.Handler(glogger))
	testSideImport(t, 3, 3, 0)
	testSideImport(t, 3, -3, 0)
	testSideImport(t, 10, 0, 0)
	testSideImport(t, 1, 10, 0)
	testSideImport(t, 1, -10, 0)

	testSideImport(t, 3, 3, 1)
	testSideImport(t, 3, -3, 1)
	testSideImport(t, 10, 0, 1)
	testSideImport(t, 1, 10, 1)
	testSideImport(t, 1, -10, 1)
}

func TestInsertKnownHeaders(t *testing.T)      { testInsertKnownChainData(t, "headers") }
func TestInsertKnownReceiptChain(t *testing.T) { testInsertKnownChainData(t, "receipts") }
func TestInsertKnownBlocks(t *testing.T)       { testInsertKnownChainData(t, "blocks") }

func testInsertKnownChainData(t *testing.T, typ string) {
	engine := ethash.NewFaker()

	db := rawdb.NewMemoryDatabase()
	genesis := (&Genesis{BaseFee: big.NewInt(params.InitialBaseFee)}).MustCommit(db)

	blocks, receipts := GenerateChain(params.TestChainConfig, genesis, engine, db, 32, func(i int, b *BlockGen) { b.SetCoinbase(common.Address{1}) })
	// A longer chain but total difficulty is lower.
	blocks2, receipts2 := GenerateChain(params.TestChainConfig, blocks[len(blocks)-1], engine, db, 65, func(i int, b *BlockGen) { b.SetCoinbase(common.Address{1}) })
	// A shorter chain but total difficulty is higher.
	blocks3, receipts3 := GenerateChain(params.TestChainConfig, blocks[len(blocks)-1], engine, db, 64, func(i int, b *BlockGen) {
		b.SetCoinbase(common.Address{1})
		b.OffsetTime(-9) // A higher difficulty
	})
	// Import the shared chain and the original canonical one
	dir, err := ioutil.TempDir("", "")
	if err != nil {
		t.Fatalf("failed to create temp freezer dir: %v", err)
	}
	defer os.Remove(dir)
	chaindb, err := rawdb.NewDatabaseWithFreezer(rawdb.NewMemoryDatabase(), dir, "", false, false, false)
	if err != nil {
		t.Fatalf("failed to create temp freezer db: %v", err)
	}
	(&Genesis{BaseFee: big.NewInt(params.InitialBaseFee)}).MustCommit(chaindb)
	defer os.RemoveAll(dir)

	chain, err := NewBlockChain(chaindb, nil, params.TestChainConfig, engine, vm.Config{}, nil, nil)
	if err != nil {
		t.Fatalf("failed to create tester chain: %v", err)
	}

	var (
		inserter func(blocks []*types.Block, receipts []types.Receipts) error
		asserter func(t *testing.T, block *types.Block)
	)
	if typ == "headers" {
		inserter = func(blocks []*types.Block, receipts []types.Receipts) error {
			headers := make([]*types.Header, 0, len(blocks))
			for _, block := range blocks {
				headers = append(headers, block.Header())
			}
			_, err := chain.InsertHeaderChain(headers, 1)
			return err
		}
		asserter = func(t *testing.T, block *types.Block) {
			if chain.CurrentHeader().Hash() != block.Hash() {
				t.Fatalf("current head header mismatch, have %v, want %v", chain.CurrentHeader().Hash().Hex(), block.Hash().Hex())
			}
		}
	} else if typ == "receipts" {
		inserter = func(blocks []*types.Block, receipts []types.Receipts) error {
			headers := make([]*types.Header, 0, len(blocks))
			for _, block := range blocks {
				headers = append(headers, block.Header())
			}
			_, err := chain.InsertHeaderChain(headers, 1)
			if err != nil {
				return err
			}
			_, err = chain.InsertReceiptChain(blocks, receipts, 0)
			return err
		}
		asserter = func(t *testing.T, block *types.Block) {
			if chain.CurrentFastBlock().Hash() != block.Hash() {
				t.Fatalf("current head fast block mismatch, have %v, want %v", chain.CurrentFastBlock().Hash().Hex(), block.Hash().Hex())
			}
		}
	} else {
		inserter = func(blocks []*types.Block, receipts []types.Receipts) error {
			_, err := chain.InsertChain(blocks)
			return err
		}
		asserter = func(t *testing.T, block *types.Block) {
			if chain.CurrentBlock().Hash() != block.Hash() {
				t.Fatalf("current head block mismatch, have %v, want %v", chain.CurrentBlock().Hash().Hex(), block.Hash().Hex())
			}
		}
	}

	if err := inserter(blocks, receipts); err != nil {
		t.Fatalf("failed to insert chain data: %v", err)
	}

	// Reimport the chain data again. All the imported
	// chain data are regarded "known" data.
	if err := inserter(blocks, receipts); err != nil {
		t.Fatalf("failed to insert chain data: %v", err)
	}
	asserter(t, blocks[len(blocks)-1])

	// Import a long canonical chain with some known data as prefix.
	rollback := blocks[len(blocks)/2].NumberU64()

	chain.SetHead(rollback - 1)
	if err := inserter(append(blocks, blocks2...), append(receipts, receipts2...)); err != nil {
		t.Fatalf("failed to insert chain data: %v", err)
	}
	asserter(t, blocks2[len(blocks2)-1])

	// Import a heavier shorter but higher total difficulty chain with some known data as prefix.
	if err := inserter(append(blocks, blocks3...), append(receipts, receipts3...)); err != nil {
		t.Fatalf("failed to insert chain data: %v", err)
	}
	asserter(t, blocks3[len(blocks3)-1])

	// Import a longer but lower total difficulty chain with some known data as prefix.
	if err := inserter(append(blocks, blocks2...), append(receipts, receipts2...)); err != nil {
		t.Fatalf("failed to insert chain data: %v", err)
	}
	// The head shouldn't change.
	asserter(t, blocks3[len(blocks3)-1])

	// Rollback the heavier chain and re-insert the longer chain again
	chain.SetHead(rollback - 1)
	if err := inserter(append(blocks, blocks2...), append(receipts, receipts2...)); err != nil {
		t.Fatalf("failed to insert chain data: %v", err)
	}
	asserter(t, blocks2[len(blocks2)-1])
}

func TestInsertKnownHeadersWithMerging(t *testing.T) {
	testInsertKnownChainDataWithMerging(t, "headers", 0)
}
func TestInsertKnownReceiptChainWithMerging(t *testing.T) {
	testInsertKnownChainDataWithMerging(t, "receipts", 0)
}
func TestInsertKnownBlocksWithMerging(t *testing.T) {
	testInsertKnownChainDataWithMerging(t, "blocks", 0)
}
func TestInsertKnownHeadersAfterMerging(t *testing.T) {
	testInsertKnownChainDataWithMerging(t, "headers", 1)
}
func TestInsertKnownReceiptChainAfterMerging(t *testing.T) {
	testInsertKnownChainDataWithMerging(t, "receipts", 1)
}
func TestInsertKnownBlocksAfterMerging(t *testing.T) {
	testInsertKnownChainDataWithMerging(t, "blocks", 1)
}

// mergeHeight can be assigned in these values:
// 0: means the merging is applied since genesis
// 1: means the merging is applied after the first segment
func testInsertKnownChainDataWithMerging(t *testing.T, typ string, mergeHeight int) {
	// Copy the TestChainConfig so we can modify it during tests
	chainConfig := *params.TestChainConfig
	var (
		db        = rawdb.NewMemoryDatabase()
		genesis   = (&Genesis{BaseFee: big.NewInt(params.InitialBaseFee), Config: &chainConfig}).MustCommit(db)
		runMerger = consensus.NewMerger(db)
		runEngine = beacon.New(ethash.NewFaker())
		genEngine = beacon.New(ethash.NewFaker())
	)
	applyMerge := func(engine *beacon.Beacon, height int) {
		if engine != nil {
			runMerger.FinalizePoS()
			// Set the terminal total difficulty in the config
			chainConfig.TerminalTotalDifficulty = big.NewInt(int64(height))
		}
	}

	// Apply merging since genesis
	if mergeHeight == 0 {
		applyMerge(genEngine, 0)
	}
	blocks, receipts := GenerateChain(&chainConfig, genesis, genEngine, db, 32, func(i int, b *BlockGen) { b.SetCoinbase(common.Address{1}) })

	// Apply merging after the first segment
	if mergeHeight == 1 {
		applyMerge(genEngine, len(blocks))
	}
	// Longer chain and shorter chain
	blocks2, receipts2 := GenerateChain(&chainConfig, blocks[len(blocks)-1], genEngine, db, 65, func(i int, b *BlockGen) { b.SetCoinbase(common.Address{1}) })
	blocks3, receipts3 := GenerateChain(&chainConfig, blocks[len(blocks)-1], genEngine, db, 64, func(i int, b *BlockGen) {
		b.SetCoinbase(common.Address{1})
		b.OffsetTime(-9) // Time shifted, difficulty shouldn't be changed
	})

	// Import the shared chain and the original canonical one
	dir, err := ioutil.TempDir("", "")
	if err != nil {
		t.Fatalf("failed to create temp freezer dir: %v", err)
	}
	defer os.Remove(dir)
	chaindb, err := rawdb.NewDatabaseWithFreezer(rawdb.NewMemoryDatabase(), dir, "", false, false, false)
	if err != nil {
		t.Fatalf("failed to create temp freezer db: %v", err)
	}
	(&Genesis{BaseFee: big.NewInt(params.InitialBaseFee)}).MustCommit(chaindb)
	defer os.RemoveAll(dir)

	chain, err := NewBlockChain(chaindb, nil, &chainConfig, runEngine, vm.Config{}, nil, nil)
	if err != nil {
		t.Fatalf("failed to create tester chain: %v", err)
	}
	var (
		inserter func(blocks []*types.Block, receipts []types.Receipts) error
		asserter func(t *testing.T, block *types.Block)
	)
	if typ == "headers" {
		inserter = func(blocks []*types.Block, receipts []types.Receipts) error {
			headers := make([]*types.Header, 0, len(blocks))
			for _, block := range blocks {
				headers = append(headers, block.Header())
			}
			_, err := chain.InsertHeaderChain(headers, 1)
			return err
		}
		asserter = func(t *testing.T, block *types.Block) {
			if chain.CurrentHeader().Hash() != block.Hash() {
				t.Fatalf("current head header mismatch, have %v, want %v", chain.CurrentHeader().Hash().Hex(), block.Hash().Hex())
			}
		}
	} else if typ == "receipts" {
		inserter = func(blocks []*types.Block, receipts []types.Receipts) error {
			headers := make([]*types.Header, 0, len(blocks))
			for _, block := range blocks {
				headers = append(headers, block.Header())
			}
			_, err := chain.InsertHeaderChain(headers, 1)
			if err != nil {
				return err
			}
			_, err = chain.InsertReceiptChain(blocks, receipts, 0)
			return err
		}
		asserter = func(t *testing.T, block *types.Block) {
			if chain.CurrentFastBlock().Hash() != block.Hash() {
				t.Fatalf("current head fast block mismatch, have %v, want %v", chain.CurrentFastBlock().Hash().Hex(), block.Hash().Hex())
			}
		}
	} else {
		inserter = func(blocks []*types.Block, receipts []types.Receipts) error {
			_, err := chain.InsertChain(blocks)
			return err
		}
		asserter = func(t *testing.T, block *types.Block) {
			if chain.CurrentBlock().Hash() != block.Hash() {
				t.Fatalf("current head block mismatch, have %v, want %v", chain.CurrentBlock().Hash().Hex(), block.Hash().Hex())
			}
		}
	}

	// Apply merging since genesis if required
	if mergeHeight == 0 {
		applyMerge(runEngine, 0)
	}
	if err := inserter(blocks, receipts); err != nil {
		t.Fatalf("failed to insert chain data: %v", err)
	}

	// Reimport the chain data again. All the imported
	// chain data are regarded "known" data.
	if err := inserter(blocks, receipts); err != nil {
		t.Fatalf("failed to insert chain data: %v", err)
	}
	asserter(t, blocks[len(blocks)-1])

	// Import a long canonical chain with some known data as prefix.
	rollback := blocks[len(blocks)/2].NumberU64()
	chain.SetHead(rollback - 1)
	if err := inserter(blocks, receipts); err != nil {
		t.Fatalf("failed to insert chain data: %v", err)
	}
	asserter(t, blocks[len(blocks)-1])

	// Apply merging after the first segment
	if mergeHeight == 1 {
		applyMerge(runEngine, len(blocks))
	}

	// Import a longer chain with some known data as prefix.
	if err := inserter(append(blocks, blocks2...), append(receipts, receipts2...)); err != nil {
		t.Fatalf("failed to insert chain data: %v", err)
	}
	asserter(t, blocks2[len(blocks2)-1])

	// Import a shorter chain with some known data as prefix.
	// The reorg is expected since the fork choice rule is
	// already changed.
	if err := inserter(append(blocks, blocks3...), append(receipts, receipts3...)); err != nil {
		t.Fatalf("failed to insert chain data: %v", err)
	}
	// The head shouldn't change.
	asserter(t, blocks3[len(blocks3)-1])

	// Reimport the longer chain again, the reorg is still expected
	chain.SetHead(rollback - 1)
	if err := inserter(append(blocks, blocks2...), append(receipts, receipts2...)); err != nil {
		t.Fatalf("failed to insert chain data: %v", err)
	}
	asserter(t, blocks2[len(blocks2)-1])
}

// getLongAndShortChains returns two chains: A is longer, B is heavier.
func getLongAndShortChains() (bc *BlockChain, longChain []*types.Block, heavyChain []*types.Block, err error) {
	// Generate a canonical chain to act as the main dataset
	engine := ethash.NewFaker()
	db := rawdb.NewMemoryDatabase()
	genesis := (&Genesis{BaseFee: big.NewInt(params.InitialBaseFee)}).MustCommit(db)

	// Generate and import the canonical chain,
	// Offset the time, to keep the difficulty low
	longChain, _ = GenerateChain(params.TestChainConfig, genesis, engine, db, 80, func(i int, b *BlockGen) {
		b.SetCoinbase(common.Address{1})
	})
	diskdb := rawdb.NewMemoryDatabase()
	(&Genesis{BaseFee: big.NewInt(params.InitialBaseFee)}).MustCommit(diskdb)

	chain, err := NewBlockChain(diskdb, nil, params.TestChainConfig, engine, vm.Config{}, nil, nil)
	if err != nil {
		return nil, nil, nil, fmt.Errorf("failed to create tester chain: %v", err)
	}

	// Generate fork chain, make it shorter than canon, with common ancestor pretty early
	parentIndex := 3
	parent := longChain[parentIndex]
	heavyChainExt, _ := GenerateChain(params.TestChainConfig, parent, engine, db, 75, func(i int, b *BlockGen) {
		b.SetCoinbase(common.Address{2})
		b.OffsetTime(-9)
	})
	heavyChain = append(heavyChain, longChain[:parentIndex+1]...)
	heavyChain = append(heavyChain, heavyChainExt...)

	// Verify that the test is sane
	var (
		longerTd  = new(big.Int)
		shorterTd = new(big.Int)
	)
	for index, b := range longChain {
		longerTd.Add(longerTd, b.Difficulty())
		if index <= parentIndex {
			shorterTd.Add(shorterTd, b.Difficulty())
		}
	}
	for _, b := range heavyChain {
		shorterTd.Add(shorterTd, b.Difficulty())
	}
	if shorterTd.Cmp(longerTd) <= 0 {
		return nil, nil, nil, fmt.Errorf("Test is moot, heavyChain td (%v) must be larger than canon td (%v)", shorterTd, longerTd)
	}
	longerNum := longChain[len(longChain)-1].NumberU64()
	shorterNum := heavyChain[len(heavyChain)-1].NumberU64()
	if shorterNum >= longerNum {
		return nil, nil, nil, fmt.Errorf("Test is moot, heavyChain num (%v) must be lower than canon num (%v)", shorterNum, longerNum)
	}
	return chain, longChain, heavyChain, nil
}

// TestReorgToShorterRemovesCanonMapping tests that if we
// 1. Have a chain [0 ... N .. X]
// 2. Reorg to shorter but heavier chain [0 ... N ... Y]
// 3. Then there should be no canon mapping for the block at height X
// 4. The forked block should still be retrievable by hash
func TestReorgToShorterRemovesCanonMapping(t *testing.T) {
	chain, canonblocks, sideblocks, err := getLongAndShortChains()
	if err != nil {
		t.Fatal(err)
	}
	if n, err := chain.InsertChain(canonblocks); err != nil {
		t.Fatalf("block %d: failed to insert into chain: %v", n, err)
	}
	canonNum := chain.CurrentBlock().NumberU64()
	canonHash := chain.CurrentBlock().Hash()
	_, err = chain.InsertChain(sideblocks)
	if err != nil {
		t.Errorf("Got error, %v", err)
	}
	head := chain.CurrentBlock()
	if got := sideblocks[len(sideblocks)-1].Hash(); got != head.Hash() {
		t.Fatalf("head wrong, expected %x got %x", head.Hash(), got)
	}
	// We have now inserted a sidechain.
	if blockByNum := chain.GetBlockByNumber(canonNum); blockByNum != nil {
		t.Errorf("expected block to be gone: %v", blockByNum.NumberU64())
	}
	if headerByNum := chain.GetHeaderByNumber(canonNum); headerByNum != nil {
		t.Errorf("expected header to be gone: %v", headerByNum.Number.Uint64())
	}
	if blockByHash := chain.GetBlockByHash(canonHash); blockByHash == nil {
		t.Errorf("expected block to be present: %x", blockByHash.Hash())
	}
	if headerByHash := chain.GetHeaderByHash(canonHash); headerByHash == nil {
		t.Errorf("expected header to be present: %x", headerByHash.Hash())
	}
}

// TestReorgToShorterRemovesCanonMappingHeaderChain is the same scenario
// as TestReorgToShorterRemovesCanonMapping, but applied on headerchain
// imports -- that is, for fast sync
func TestReorgToShorterRemovesCanonMappingHeaderChain(t *testing.T) {
	chain, canonblocks, sideblocks, err := getLongAndShortChains()
	if err != nil {
		t.Fatal(err)
	}
	// Convert into headers
	canonHeaders := make([]*types.Header, len(canonblocks))
	for i, block := range canonblocks {
		canonHeaders[i] = block.Header()
	}
	if n, err := chain.InsertHeaderChain(canonHeaders, 0); err != nil {
		t.Fatalf("header %d: failed to insert into chain: %v", n, err)
	}
	canonNum := chain.CurrentHeader().Number.Uint64()
	canonHash := chain.CurrentBlock().Hash()
	sideHeaders := make([]*types.Header, len(sideblocks))
	for i, block := range sideblocks {
		sideHeaders[i] = block.Header()
	}
	if n, err := chain.InsertHeaderChain(sideHeaders, 0); err != nil {
		t.Fatalf("header %d: failed to insert into chain: %v", n, err)
	}
	head := chain.CurrentHeader()
	if got := sideblocks[len(sideblocks)-1].Hash(); got != head.Hash() {
		t.Fatalf("head wrong, expected %x got %x", head.Hash(), got)
	}
	// We have now inserted a sidechain.
	if blockByNum := chain.GetBlockByNumber(canonNum); blockByNum != nil {
		t.Errorf("expected block to be gone: %v", blockByNum.NumberU64())
	}
	if headerByNum := chain.GetHeaderByNumber(canonNum); headerByNum != nil {
		t.Errorf("expected header to be gone: %v", headerByNum.Number.Uint64())
	}
	if blockByHash := chain.GetBlockByHash(canonHash); blockByHash == nil {
		t.Errorf("expected block to be present: %x", blockByHash.Hash())
	}
	if headerByHash := chain.GetHeaderByHash(canonHash); headerByHash == nil {
		t.Errorf("expected header to be present: %x", headerByHash.Hash())
	}
}

func TestTransactionIndices(t *testing.T) {
	// Configure and generate a sample block chain
	var (
		gendb   = rawdb.NewMemoryDatabase()
		key, _  = crypto.HexToECDSA("b71c71a67e1177ad4e901695e1b4b9ee17ae16c6668d313eac2f96dbcda3f291")
		address = crypto.PubkeyToAddress(key.PublicKey)
		funds   = big.NewInt(100000000000000000)
		gspec   = &Genesis{
			Config:  params.TestChainConfig,
			Alloc:   GenesisAlloc{address: {Balance: funds}},
			BaseFee: big.NewInt(params.InitialBaseFee),
		}
		genesis = gspec.MustCommit(gendb)
		signer  = types.LatestSigner(gspec.Config)
	)
	height := uint64(128)
	blocks, receipts := GenerateChain(gspec.Config, genesis, ethash.NewFaker(), gendb, int(height), func(i int, block *BlockGen) {
		tx, err := types.SignTx(types.NewTransaction(block.TxNonce(address), common.Address{0x00}, big.NewInt(1000), params.TxGas, block.header.BaseFee, nil), signer, key)
		if err != nil {
			panic(err)
		}
		block.AddTx(tx)
	})
	blocks2, _ := GenerateChain(gspec.Config, blocks[len(blocks)-1], ethash.NewFaker(), gendb, 10, nil)

	check := func(tail *uint64, chain *BlockChain) {
		stored := rawdb.ReadTxIndexTail(chain.db)
		if tail == nil && stored != nil {
			t.Fatalf("Oldest indexded block mismatch, want nil, have %d", *stored)
		}
		if tail != nil && *stored != *tail {
			t.Fatalf("Oldest indexded block mismatch, want %d, have %d", *tail, *stored)
		}
		if tail != nil {
			for i := *tail; i <= chain.CurrentBlock().NumberU64(); i++ {
				block := rawdb.ReadBlock(chain.db, rawdb.ReadCanonicalHash(chain.db, i), i)
				if block.Transactions().Len() == 0 {
					continue
				}
				for _, tx := range block.Transactions() {
					if index := rawdb.ReadTxLookupEntry(chain.db, tx.Hash()); index == nil {
						t.Fatalf("Miss transaction indice, number %d hash %s", i, tx.Hash().Hex())
					}
				}
			}
			for i := uint64(0); i < *tail; i++ {
				block := rawdb.ReadBlock(chain.db, rawdb.ReadCanonicalHash(chain.db, i), i)
				if block.Transactions().Len() == 0 {
					continue
				}
				for _, tx := range block.Transactions() {
					if index := rawdb.ReadTxLookupEntry(chain.db, tx.Hash()); index != nil {
						t.Fatalf("Transaction indice should be deleted, number %d hash %s", i, tx.Hash().Hex())
					}
				}
			}
		}
	}
	frdir, err := ioutil.TempDir("", "")
	if err != nil {
		t.Fatalf("failed to create temp freezer dir: %v", err)
	}
	defer os.Remove(frdir)
	ancientDb, err := rawdb.NewDatabaseWithFreezer(rawdb.NewMemoryDatabase(), frdir, "", false, false, false)
	if err != nil {
		t.Fatalf("failed to create temp freezer db: %v", err)
	}
	gspec.MustCommit(ancientDb)

	// Import all blocks into ancient db
	l := uint64(0)
	chain, err := NewBlockChain(ancientDb, nil, params.TestChainConfig, ethash.NewFaker(), vm.Config{}, nil, &l)
	if err != nil {
		t.Fatalf("failed to create tester chain: %v", err)
	}
	headers := make([]*types.Header, len(blocks))
	for i, block := range blocks {
		headers[i] = block.Header()
	}
	if n, err := chain.InsertHeaderChain(headers, 0); err != nil {
		t.Fatalf("failed to insert header %d: %v", n, err)
	}
	if n, err := chain.InsertReceiptChain(blocks, receipts, 128); err != nil {
		t.Fatalf("block %d: failed to insert into chain: %v", n, err)
	}
	chain.Stop()
	ancientDb.Close()

	// Init block chain with external ancients, check all needed indices has been indexed.
	limit := []uint64{0, 32, 64, 128}
	for _, l := range limit {
		ancientDb, err = rawdb.NewDatabaseWithFreezer(rawdb.NewMemoryDatabase(), frdir, "", false, false, false)
		if err != nil {
			t.Fatalf("failed to create temp freezer db: %v", err)
		}
		gspec.MustCommit(ancientDb)
		chain, err = NewBlockChain(ancientDb, nil, params.TestChainConfig, ethash.NewFaker(), vm.Config{}, nil, &l)
		if err != nil {
			t.Fatalf("failed to create tester chain: %v", err)
		}
		time.Sleep(50 * time.Millisecond) // Wait for indices initialisation
		var tail uint64
		if l != 0 {
			tail = uint64(128) - l + 1
		}
		check(&tail, chain)
		chain.Stop()
		ancientDb.Close()
	}

	// Reconstruct a block chain which only reserves HEAD-64 tx indices
	ancientDb, err = rawdb.NewDatabaseWithFreezer(rawdb.NewMemoryDatabase(), frdir, "", false, false, false)
	if err != nil {
		t.Fatalf("failed to create temp freezer db: %v", err)
	}
	gspec.MustCommit(ancientDb)

	limit = []uint64{0, 64 /* drop stale */, 32 /* shorten history */, 64 /* extend history */, 0 /* restore all */}
	tails := []uint64{0, 67 /* 130 - 64 + 1 */, 100 /* 131 - 32 + 1 */, 69 /* 132 - 64 + 1 */, 0}
	for i, l := range limit {
		chain, err = NewBlockChain(ancientDb, nil, params.TestChainConfig, ethash.NewFaker(), vm.Config{}, nil, &l)
		if err != nil {
			t.Fatalf("failed to create tester chain: %v", err)
		}
		chain.InsertChain(blocks2[i : i+1]) // Feed chain a higher block to trigger indices updater.
		time.Sleep(50 * time.Millisecond)   // Wait for indices initialisation
		check(&tails[i], chain)
		chain.Stop()
	}
}

func TestSkipStaleTxIndicesInSnapSync(t *testing.T) {
	// Configure and generate a sample block chain
	var (
		gendb   = rawdb.NewMemoryDatabase()
		key, _  = crypto.HexToECDSA("b71c71a67e1177ad4e901695e1b4b9ee17ae16c6668d313eac2f96dbcda3f291")
		address = crypto.PubkeyToAddress(key.PublicKey)
		funds   = big.NewInt(100000000000000000)
		gspec   = &Genesis{Config: params.TestChainConfig, Alloc: GenesisAlloc{address: {Balance: funds}}}
		genesis = gspec.MustCommit(gendb)
		signer  = types.LatestSigner(gspec.Config)
	)
	height := uint64(128)
	blocks, receipts := GenerateChain(gspec.Config, genesis, ethash.NewFaker(), gendb, int(height), func(i int, block *BlockGen) {
		tx, err := types.SignTx(types.NewTransaction(block.TxNonce(address), common.Address{0x00}, big.NewInt(1000), params.TxGas, block.header.BaseFee, nil), signer, key)
		if err != nil {
			panic(err)
		}
		block.AddTx(tx)
	})

	check := func(tail *uint64, chain *BlockChain) {
		stored := rawdb.ReadTxIndexTail(chain.db)
		if tail == nil && stored != nil {
			t.Fatalf("Oldest indexded block mismatch, want nil, have %d", *stored)
		}
		if tail != nil && *stored != *tail {
			t.Fatalf("Oldest indexded block mismatch, want %d, have %d", *tail, *stored)
		}
		if tail != nil {
			for i := *tail; i <= chain.CurrentBlock().NumberU64(); i++ {
				block := rawdb.ReadBlock(chain.db, rawdb.ReadCanonicalHash(chain.db, i), i)
				if block.Transactions().Len() == 0 {
					continue
				}
				for _, tx := range block.Transactions() {
					if index := rawdb.ReadTxLookupEntry(chain.db, tx.Hash()); index == nil {
						t.Fatalf("Miss transaction indice, number %d hash %s", i, tx.Hash().Hex())
					}
				}
			}
			for i := uint64(0); i < *tail; i++ {
				block := rawdb.ReadBlock(chain.db, rawdb.ReadCanonicalHash(chain.db, i), i)
				if block.Transactions().Len() == 0 {
					continue
				}
				for _, tx := range block.Transactions() {
					if index := rawdb.ReadTxLookupEntry(chain.db, tx.Hash()); index != nil {
						t.Fatalf("Transaction indice should be deleted, number %d hash %s", i, tx.Hash().Hex())
					}
				}
			}
		}
	}

	frdir, err := ioutil.TempDir("", "")
	if err != nil {
		t.Fatalf("failed to create temp freezer dir: %v", err)
	}
	defer os.Remove(frdir)
	ancientDb, err := rawdb.NewDatabaseWithFreezer(rawdb.NewMemoryDatabase(), frdir, "", false, false, false)
	if err != nil {
		t.Fatalf("failed to create temp freezer db: %v", err)
	}
	gspec.MustCommit(ancientDb)

	// Import all blocks into ancient db, only HEAD-32 indices are kept.
	l := uint64(32)
	chain, err := NewBlockChain(ancientDb, nil, params.TestChainConfig, ethash.NewFaker(), vm.Config{}, nil, &l)
	if err != nil {
		t.Fatalf("failed to create tester chain: %v", err)
	}
	headers := make([]*types.Header, len(blocks))
	for i, block := range blocks {
		headers[i] = block.Header()
	}
	if n, err := chain.InsertHeaderChain(headers, 0); err != nil {
		t.Fatalf("failed to insert header %d: %v", n, err)
	}
	// The indices before ancient-N(32) should be ignored. After that all blocks should be indexed.
	if n, err := chain.InsertReceiptChain(blocks, receipts, 64); err != nil {
		t.Fatalf("block %d: failed to insert into chain: %v", n, err)
	}
	tail := uint64(32)
	check(&tail, chain)
}

// Benchmarks large blocks with value transfers to non-existing accounts
func benchmarkLargeNumberOfValueToNonexisting(b *testing.B, numTxs, numBlocks int, recipientFn func(uint64) common.Address, dataFn func(uint64) []byte) {
	var (
		signer          = types.HomesteadSigner{}
		testBankKey, _  = crypto.HexToECDSA("b71c71a67e1177ad4e901695e1b4b9ee17ae16c6668d313eac2f96dbcda3f291")
		testBankAddress = crypto.PubkeyToAddress(testBankKey.PublicKey)
		bankFunds       = big.NewInt(100000000000000000)
		gspec           = Genesis{
			Config: params.TestChainConfig,
			Alloc: GenesisAlloc{
				testBankAddress: {Balance: bankFunds},
				common.HexToAddress("0xc0de"): {
					Code:    []byte{0x60, 0x01, 0x50},
					Balance: big.NewInt(0),
				}, // push 1, pop
			},
			GasLimit: 100e6, // 100 M
		}
	)
	// Generate the original common chain segment and the two competing forks
	engine := ethash.NewFaker()
	db := rawdb.NewMemoryDatabase()
	genesis := gspec.MustCommit(db)

	blockGenerator := func(i int, block *BlockGen) {
		block.SetCoinbase(common.Address{1})
		for txi := 0; txi < numTxs; txi++ {
			uniq := uint64(i*numTxs + txi)
			recipient := recipientFn(uniq)
			tx, err := types.SignTx(types.NewTransaction(uniq, recipient, big.NewInt(1), params.TxGas, block.header.BaseFee, nil), signer, testBankKey)
			if err != nil {
				b.Error(err)
			}
			block.AddTx(tx)
		}
	}

	shared, _ := GenerateChain(params.TestChainConfig, genesis, engine, db, numBlocks, blockGenerator)
	b.StopTimer()
	b.ResetTimer()
	for i := 0; i < b.N; i++ {
		// Import the shared chain and the original canonical one
		diskdb := rawdb.NewMemoryDatabase()
		gspec.MustCommit(diskdb)

		chain, err := NewBlockChain(diskdb, nil, params.TestChainConfig, engine, vm.Config{}, nil, nil)
		if err != nil {
			b.Fatalf("failed to create tester chain: %v", err)
		}
		b.StartTimer()
		if _, err := chain.InsertChain(shared); err != nil {
			b.Fatalf("failed to insert shared chain: %v", err)
		}
		b.StopTimer()
		if got := chain.CurrentBlock().Transactions().Len(); got != numTxs*numBlocks {
			b.Fatalf("Transactions were not included, expected %d, got %d", numTxs*numBlocks, got)

		}
	}
}

func BenchmarkBlockChain_1x1000ValueTransferToNonexisting(b *testing.B) {
	var (
		numTxs    = 1000
		numBlocks = 1
	)
	recipientFn := func(nonce uint64) common.Address {
		return common.BigToAddress(big.NewInt(0).SetUint64(1337 + nonce))
	}
	dataFn := func(nonce uint64) []byte {
		return nil
	}
	benchmarkLargeNumberOfValueToNonexisting(b, numTxs, numBlocks, recipientFn, dataFn)
}

func BenchmarkBlockChain_1x1000ValueTransferToExisting(b *testing.B) {
	var (
		numTxs    = 1000
		numBlocks = 1
	)
	b.StopTimer()
	b.ResetTimer()

	recipientFn := func(nonce uint64) common.Address {
		return common.BigToAddress(big.NewInt(0).SetUint64(1337))
	}
	dataFn := func(nonce uint64) []byte {
		return nil
	}
	benchmarkLargeNumberOfValueToNonexisting(b, numTxs, numBlocks, recipientFn, dataFn)
}

func BenchmarkBlockChain_1x1000Executions(b *testing.B) {
	var (
		numTxs    = 1000
		numBlocks = 1
	)
	b.StopTimer()
	b.ResetTimer()

	recipientFn := func(nonce uint64) common.Address {
		return common.BigToAddress(big.NewInt(0).SetUint64(0xc0de))
	}
	dataFn := func(nonce uint64) []byte {
		return nil
	}
	benchmarkLargeNumberOfValueToNonexisting(b, numTxs, numBlocks, recipientFn, dataFn)
}

// Tests that importing a some old blocks, where all blocks are before the
// pruning point.
// This internally leads to a sidechain import, since the blocks trigger an
// ErrPrunedAncestor error.
// This may e.g. happen if
//   1. Downloader rollbacks a batch of inserted blocks and exits
//   2. Downloader starts to sync again
//   3. The blocks fetched are all known and canonical blocks
func TestSideImportPrunedBlocks(t *testing.T) {
	// Generate a canonical chain to act as the main dataset
	engine := ethash.NewFaker()
	db := rawdb.NewMemoryDatabase()
	genesis := (&Genesis{BaseFee: big.NewInt(params.InitialBaseFee)}).MustCommit(db)

	// Generate and import the canonical chain
	blocks, _ := GenerateChain(params.TestChainConfig, genesis, engine, db, 2*TestTriesInMemory, nil)
	diskdb := rawdb.NewMemoryDatabase()

	(&Genesis{BaseFee: big.NewInt(params.InitialBaseFee)}).MustCommit(diskdb)
	chain, err := NewBlockChain(diskdb, nil, params.TestChainConfig, engine, vm.Config{}, nil, nil)
	if err != nil {
		t.Fatalf("failed to create tester chain: %v", err)
	}
	if n, err := chain.InsertChain(blocks); err != nil {
		t.Fatalf("block %d: failed to insert into chain: %v", n, err)
	}

	lastPrunedIndex := len(blocks) - TestTriesInMemory - 1
	lastPrunedBlock := blocks[lastPrunedIndex-1]

	// Verify pruning of lastPrunedBlock
	if chain.HasBlockAndState(lastPrunedBlock.Hash(), lastPrunedBlock.NumberU64()) {
		t.Errorf("Block %d not pruned", lastPrunedBlock.NumberU64())
	}
	firstNonPrunedBlock := blocks[len(blocks)-TestTriesInMemory]
	// Verify firstNonPrunedBlock is not pruned
	if !chain.HasBlockAndState(firstNonPrunedBlock.Hash(), firstNonPrunedBlock.NumberU64()) {
		t.Errorf("Block %d pruned", firstNonPrunedBlock.NumberU64())
	}
	// Now re-import some old blocks
	blockToReimport := blocks[5:8]
	_, err = chain.InsertChain(blockToReimport)
	if err != nil {
		t.Errorf("Got error, %v", err)
	}
}

// TestDeleteCreateRevert tests a weird state transition corner case that we hit
// while changing the internals of statedb. The workflow is that a contract is
// self destructed, then in a followup transaction (but same block) it's created
// again and the transaction reverted.
//
// The original statedb implementation flushed dirty objects to the tries after
// each transaction, so this works ok. The rework accumulated writes in memory
// first, but the journal wiped the entire state object on create-revert.
func TestDeleteCreateRevert(t *testing.T) {
	var (
		aa = common.HexToAddress("0x000000000000000000000000000000000000aaaa")
		bb = common.HexToAddress("0x000000000000000000000000000000000000bbbb")
		// Generate a canonical chain to act as the main dataset
		engine = ethash.NewFaker()
		db     = rawdb.NewMemoryDatabase()

		// A sender who makes transactions, has some funds
		key, _  = crypto.HexToECDSA("b71c71a67e1177ad4e901695e1b4b9ee17ae16c6668d313eac2f96dbcda3f291")
		address = crypto.PubkeyToAddress(key.PublicKey)
		funds   = big.NewInt(100000000000000000)
		gspec   = &Genesis{
			Config: params.TestChainConfig,
			Alloc: GenesisAlloc{
				address: {Balance: funds},
				// The address 0xAAAAA selfdestructs if called
				aa: {
					// Code needs to just selfdestruct
					Code:    []byte{byte(vm.PC), byte(vm.SELFDESTRUCT)},
					Nonce:   1,
					Balance: big.NewInt(0),
				},
				// The address 0xBBBB send 1 wei to 0xAAAA, then reverts
				bb: {
					Code: []byte{
						byte(vm.PC),          // [0]
						byte(vm.DUP1),        // [0,0]
						byte(vm.DUP1),        // [0,0,0]
						byte(vm.DUP1),        // [0,0,0,0]
						byte(vm.PUSH1), 0x01, // [0,0,0,0,1] (value)
						byte(vm.PUSH2), 0xaa, 0xaa, // [0,0,0,0,1, 0xaaaa]
						byte(vm.GAS),
						byte(vm.CALL),
						byte(vm.REVERT),
					},
					Balance: big.NewInt(1),
				},
			},
		}
		genesis = gspec.MustCommit(db)
	)

	blocks, _ := GenerateChain(params.TestChainConfig, genesis, engine, db, 1, func(i int, b *BlockGen) {
		b.SetCoinbase(common.Address{1})
		// One transaction to AAAA
		tx, _ := types.SignTx(types.NewTransaction(0, aa,
			big.NewInt(0), 50000, b.header.BaseFee, nil), types.HomesteadSigner{}, key)
		b.AddTx(tx)
		// One transaction to BBBB
		tx, _ = types.SignTx(types.NewTransaction(1, bb,
			big.NewInt(0), 100000, b.header.BaseFee, nil), types.HomesteadSigner{}, key)
		b.AddTx(tx)
	})
	// Import the canonical chain
	diskdb := rawdb.NewMemoryDatabase()
	gspec.MustCommit(diskdb)

	chain, err := NewBlockChain(diskdb, nil, params.TestChainConfig, engine, vm.Config{}, nil, nil)
	if err != nil {
		t.Fatalf("failed to create tester chain: %v", err)
	}
	if n, err := chain.InsertChain(blocks); err != nil {
		t.Fatalf("block %d: failed to insert into chain: %v", n, err)
	}
}

// TestDeleteRecreateSlots tests a state-transition that contains both deletion
// and recreation of contract state.
// Contract A exists, has slots 1 and 2 set
// Tx 1: Selfdestruct A
// Tx 2: Re-create A, set slots 3 and 4
// Expected outcome is that _all_ slots are cleared from A, due to the selfdestruct,
// and then the new slots exist
func TestDeleteRecreateSlots(t *testing.T) {
	var (
		// Generate a canonical chain to act as the main dataset
		engine = ethash.NewFaker()
		db     = rawdb.NewMemoryDatabase()
		// A sender who makes transactions, has some funds
		key, _    = crypto.HexToECDSA("b71c71a67e1177ad4e901695e1b4b9ee17ae16c6668d313eac2f96dbcda3f291")
		address   = crypto.PubkeyToAddress(key.PublicKey)
		funds     = big.NewInt(1000000000000000)
		bb        = common.HexToAddress("0x000000000000000000000000000000000000bbbb")
		aaStorage = make(map[common.Hash]common.Hash)          // Initial storage in AA
		aaCode    = []byte{byte(vm.PC), byte(vm.SELFDESTRUCT)} // Code for AA (simple selfdestruct)
	)
	// Populate two slots
	aaStorage[common.HexToHash("01")] = common.HexToHash("01")
	aaStorage[common.HexToHash("02")] = common.HexToHash("02")

	// The bb-code needs to CREATE2 the aa contract. It consists of
	// both initcode and deployment code
	// initcode:
	// 1. Set slots 3=3, 4=4,
	// 2. Return aaCode

	initCode := []byte{
		byte(vm.PUSH1), 0x3, // value
		byte(vm.PUSH1), 0x3, // location
		byte(vm.SSTORE),     // Set slot[3] = 3
		byte(vm.PUSH1), 0x4, // value
		byte(vm.PUSH1), 0x4, // location
		byte(vm.SSTORE), // Set slot[4] = 4
		// Slots are set, now return the code
		byte(vm.PUSH2), byte(vm.PC), byte(vm.SELFDESTRUCT), // Push code on stack
		byte(vm.PUSH1), 0x0, // memory start on stack
		byte(vm.MSTORE),
		// Code is now in memory.
		byte(vm.PUSH1), 0x2, // size
		byte(vm.PUSH1), byte(32 - 2), // offset
		byte(vm.RETURN),
	}
	if l := len(initCode); l > 32 {
		t.Fatalf("init code is too long for a pushx, need a more elaborate deployer")
	}
	bbCode := []byte{
		// Push initcode onto stack
		byte(vm.PUSH1) + byte(len(initCode)-1)}
	bbCode = append(bbCode, initCode...)
	bbCode = append(bbCode, []byte{
		byte(vm.PUSH1), 0x0, // memory start on stack
		byte(vm.MSTORE),
		byte(vm.PUSH1), 0x00, // salt
		byte(vm.PUSH1), byte(len(initCode)), // size
		byte(vm.PUSH1), byte(32 - len(initCode)), // offset
		byte(vm.PUSH1), 0x00, // endowment
		byte(vm.CREATE2),
	}...)

	initHash := crypto.Keccak256Hash(initCode)
	aa := crypto.CreateAddress2(bb, [32]byte{}, initHash[:])
	t.Logf("Destination address: %x\n", aa)

	gspec := &Genesis{
		Config: params.TestChainConfig,
		Alloc: GenesisAlloc{
			address: {Balance: funds},
			// The address 0xAAAAA selfdestructs if called
			aa: {
				// Code needs to just selfdestruct
				Code:    aaCode,
				Nonce:   1,
				Balance: big.NewInt(0),
				Storage: aaStorage,
			},
			// The contract BB recreates AA
			bb: {
				Code:    bbCode,
				Balance: big.NewInt(1),
			},
		},
	}
	genesis := gspec.MustCommit(db)

	blocks, _ := GenerateChain(params.TestChainConfig, genesis, engine, db, 1, func(i int, b *BlockGen) {
		b.SetCoinbase(common.Address{1})
		// One transaction to AA, to kill it
		tx, _ := types.SignTx(types.NewTransaction(0, aa,
			big.NewInt(0), 50000, b.header.BaseFee, nil), types.HomesteadSigner{}, key)
		b.AddTx(tx)
		// One transaction to BB, to recreate AA
		tx, _ = types.SignTx(types.NewTransaction(1, bb,
			big.NewInt(0), 100000, b.header.BaseFee, nil), types.HomesteadSigner{}, key)
		b.AddTx(tx)
	})
	// Import the canonical chain
	diskdb := rawdb.NewMemoryDatabase()
	gspec.MustCommit(diskdb)
	chain, err := NewBlockChain(diskdb, nil, params.TestChainConfig, engine, vm.Config{
		Debug:  true,
		Tracer: logger.NewJSONLogger(nil, os.Stdout),
	}, nil, nil)
	if err != nil {
		t.Fatalf("failed to create tester chain: %v", err)
	}
	if n, err := chain.InsertChain(blocks); err != nil {
		t.Fatalf("block %d: failed to insert into chain: %v", n, err)
	}
	statedb, _ := chain.State()

	// If all is correct, then slot 1 and 2 are zero
	if got, exp := statedb.GetState(aa, common.HexToHash("01")), (common.Hash{}); got != exp {
		t.Errorf("got %x exp %x", got, exp)
	}
	if got, exp := statedb.GetState(aa, common.HexToHash("02")), (common.Hash{}); got != exp {
		t.Errorf("got %x exp %x", got, exp)
	}
	// Also, 3 and 4 should be set
	if got, exp := statedb.GetState(aa, common.HexToHash("03")), common.HexToHash("03"); got != exp {
		t.Fatalf("got %x exp %x", got, exp)
	}
	if got, exp := statedb.GetState(aa, common.HexToHash("04")), common.HexToHash("04"); got != exp {
		t.Fatalf("got %x exp %x", got, exp)
	}
}

// TestDeleteRecreateAccount tests a state-transition that contains deletion of a
// contract with storage, and a recreate of the same contract via a
// regular value-transfer
// Expected outcome is that _all_ slots are cleared from A
func TestDeleteRecreateAccount(t *testing.T) {
	var (
		// Generate a canonical chain to act as the main dataset
		engine = ethash.NewFaker()
		db     = rawdb.NewMemoryDatabase()
		// A sender who makes transactions, has some funds
		key, _  = crypto.HexToECDSA("b71c71a67e1177ad4e901695e1b4b9ee17ae16c6668d313eac2f96dbcda3f291")
		address = crypto.PubkeyToAddress(key.PublicKey)
		funds   = big.NewInt(1000000000000000)

		aa        = common.HexToAddress("0x7217d81b76bdd8707601e959454e3d776aee5f43")
		aaStorage = make(map[common.Hash]common.Hash)          // Initial storage in AA
		aaCode    = []byte{byte(vm.PC), byte(vm.SELFDESTRUCT)} // Code for AA (simple selfdestruct)
	)
	// Populate two slots
	aaStorage[common.HexToHash("01")] = common.HexToHash("01")
	aaStorage[common.HexToHash("02")] = common.HexToHash("02")

	gspec := &Genesis{
		Config: params.TestChainConfig,
		Alloc: GenesisAlloc{
			address: {Balance: funds},
			// The address 0xAAAAA selfdestructs if called
			aa: {
				// Code needs to just selfdestruct
				Code:    aaCode,
				Nonce:   1,
				Balance: big.NewInt(0),
				Storage: aaStorage,
			},
		},
	}
	genesis := gspec.MustCommit(db)

	blocks, _ := GenerateChain(params.TestChainConfig, genesis, engine, db, 1, func(i int, b *BlockGen) {
		b.SetCoinbase(common.Address{1})
		// One transaction to AA, to kill it
		tx, _ := types.SignTx(types.NewTransaction(0, aa,
			big.NewInt(0), 50000, b.header.BaseFee, nil), types.HomesteadSigner{}, key)
		b.AddTx(tx)
		// One transaction to AA, to recreate it (but without storage
		tx, _ = types.SignTx(types.NewTransaction(1, aa,
			big.NewInt(1), 100000, b.header.BaseFee, nil), types.HomesteadSigner{}, key)
		b.AddTx(tx)
	})
	// Import the canonical chain
	diskdb := rawdb.NewMemoryDatabase()
	gspec.MustCommit(diskdb)
	chain, err := NewBlockChain(diskdb, nil, params.TestChainConfig, engine, vm.Config{
		Debug:  true,
		Tracer: logger.NewJSONLogger(nil, os.Stdout),
	}, nil, nil)
	if err != nil {
		t.Fatalf("failed to create tester chain: %v", err)
	}
	if n, err := chain.InsertChain(blocks); err != nil {
		t.Fatalf("block %d: failed to insert into chain: %v", n, err)
	}
	statedb, _ := chain.State()

	// If all is correct, then both slots are zero
	if got, exp := statedb.GetState(aa, common.HexToHash("01")), (common.Hash{}); got != exp {
		t.Errorf("got %x exp %x", got, exp)
	}
	if got, exp := statedb.GetState(aa, common.HexToHash("02")), (common.Hash{}); got != exp {
		t.Errorf("got %x exp %x", got, exp)
	}
}

// TestDeleteRecreateSlotsAcrossManyBlocks tests multiple state-transition that contains both deletion
// and recreation of contract state.
// Contract A exists, has slots 1 and 2 set
// Tx 1: Selfdestruct A
// Tx 2: Re-create A, set slots 3 and 4
// Expected outcome is that _all_ slots are cleared from A, due to the selfdestruct,
// and then the new slots exist
func TestDeleteRecreateSlotsAcrossManyBlocks(t *testing.T) {
	var (
		// Generate a canonical chain to act as the main dataset
		engine = ethash.NewFaker()
		db     = rawdb.NewMemoryDatabase()
		// A sender who makes transactions, has some funds
		key, _    = crypto.HexToECDSA("b71c71a67e1177ad4e901695e1b4b9ee17ae16c6668d313eac2f96dbcda3f291")
		address   = crypto.PubkeyToAddress(key.PublicKey)
		funds     = big.NewInt(1000000000000000)
		bb        = common.HexToAddress("0x000000000000000000000000000000000000bbbb")
		aaStorage = make(map[common.Hash]common.Hash)          // Initial storage in AA
		aaCode    = []byte{byte(vm.PC), byte(vm.SELFDESTRUCT)} // Code for AA (simple selfdestruct)
	)
	// Populate two slots
	aaStorage[common.HexToHash("01")] = common.HexToHash("01")
	aaStorage[common.HexToHash("02")] = common.HexToHash("02")

	// The bb-code needs to CREATE2 the aa contract. It consists of
	// both initcode and deployment code
	// initcode:
	// 1. Set slots 3=blocknum+1, 4=4,
	// 2. Return aaCode

	initCode := []byte{
		byte(vm.PUSH1), 0x1, //
		byte(vm.NUMBER),     // value = number + 1
		byte(vm.ADD),        //
		byte(vm.PUSH1), 0x3, // location
		byte(vm.SSTORE),     // Set slot[3] = number + 1
		byte(vm.PUSH1), 0x4, // value
		byte(vm.PUSH1), 0x4, // location
		byte(vm.SSTORE), // Set slot[4] = 4
		// Slots are set, now return the code
		byte(vm.PUSH2), byte(vm.PC), byte(vm.SELFDESTRUCT), // Push code on stack
		byte(vm.PUSH1), 0x0, // memory start on stack
		byte(vm.MSTORE),
		// Code is now in memory.
		byte(vm.PUSH1), 0x2, // size
		byte(vm.PUSH1), byte(32 - 2), // offset
		byte(vm.RETURN),
	}
	if l := len(initCode); l > 32 {
		t.Fatalf("init code is too long for a pushx, need a more elaborate deployer")
	}
	bbCode := []byte{
		// Push initcode onto stack
		byte(vm.PUSH1) + byte(len(initCode)-1)}
	bbCode = append(bbCode, initCode...)
	bbCode = append(bbCode, []byte{
		byte(vm.PUSH1), 0x0, // memory start on stack
		byte(vm.MSTORE),
		byte(vm.PUSH1), 0x00, // salt
		byte(vm.PUSH1), byte(len(initCode)), // size
		byte(vm.PUSH1), byte(32 - len(initCode)), // offset
		byte(vm.PUSH1), 0x00, // endowment
		byte(vm.CREATE2),
	}...)

	initHash := crypto.Keccak256Hash(initCode)
	aa := crypto.CreateAddress2(bb, [32]byte{}, initHash[:])
	t.Logf("Destination address: %x\n", aa)
	gspec := &Genesis{
		Config: params.TestChainConfig,
		Alloc: GenesisAlloc{
			address: {Balance: funds},
			// The address 0xAAAAA selfdestructs if called
			aa: {
				// Code needs to just selfdestruct
				Code:    aaCode,
				Nonce:   1,
				Balance: big.NewInt(0),
				Storage: aaStorage,
			},
			// The contract BB recreates AA
			bb: {
				Code:    bbCode,
				Balance: big.NewInt(1),
			},
		},
	}
	genesis := gspec.MustCommit(db)
	var nonce uint64

	type expectation struct {
		exist    bool
		blocknum int
		values   map[int]int
	}
	var current = &expectation{
		exist:    true, // exists in genesis
		blocknum: 0,
		values:   map[int]int{1: 1, 2: 2},
	}
	var expectations []*expectation
	var newDestruct = func(e *expectation, b *BlockGen) *types.Transaction {
		tx, _ := types.SignTx(types.NewTransaction(nonce, aa,
			big.NewInt(0), 50000, b.header.BaseFee, nil), types.HomesteadSigner{}, key)
		nonce++
		if e.exist {
			e.exist = false
			e.values = nil
		}
		t.Logf("block %d; adding destruct\n", e.blocknum)
		return tx
	}
	var newResurrect = func(e *expectation, b *BlockGen) *types.Transaction {
		tx, _ := types.SignTx(types.NewTransaction(nonce, bb,
			big.NewInt(0), 100000, b.header.BaseFee, nil), types.HomesteadSigner{}, key)
		nonce++
		if !e.exist {
			e.exist = true
			e.values = map[int]int{3: e.blocknum + 1, 4: 4}
		}
		t.Logf("block %d; adding resurrect\n", e.blocknum)
		return tx
	}

	blocks, _ := GenerateChain(params.TestChainConfig, genesis, engine, db, 150, func(i int, b *BlockGen) {
		var exp = new(expectation)
		exp.blocknum = i + 1
		exp.values = make(map[int]int)
		for k, v := range current.values {
			exp.values[k] = v
		}
		exp.exist = current.exist

		b.SetCoinbase(common.Address{1})
		if i%2 == 0 {
			b.AddTx(newDestruct(exp, b))
		}
		if i%3 == 0 {
			b.AddTx(newResurrect(exp, b))
		}
		if i%5 == 0 {
			b.AddTx(newDestruct(exp, b))
		}
		if i%7 == 0 {
			b.AddTx(newResurrect(exp, b))
		}
		expectations = append(expectations, exp)
		current = exp
	})
	// Import the canonical chain
	diskdb := rawdb.NewMemoryDatabase()
	gspec.MustCommit(diskdb)
	chain, err := NewBlockChain(diskdb, nil, params.TestChainConfig, engine, vm.Config{
		//Debug:  true,
		//Tracer: vm.NewJSONLogger(nil, os.Stdout),
	}, nil, nil)
	if err != nil {
		t.Fatalf("failed to create tester chain: %v", err)
	}
	var asHash = func(num int) common.Hash {
		return common.BytesToHash([]byte{byte(num)})
	}
	for i, block := range blocks {
		blockNum := i + 1
		if n, err := chain.InsertChain([]*types.Block{block}); err != nil {
			t.Fatalf("block %d: failed to insert into chain: %v", n, err)
		}
		statedb, _ := chain.State()
		// If all is correct, then slot 1 and 2 are zero
		if got, exp := statedb.GetState(aa, common.HexToHash("01")), (common.Hash{}); got != exp {
			t.Errorf("block %d, got %x exp %x", blockNum, got, exp)
		}
		if got, exp := statedb.GetState(aa, common.HexToHash("02")), (common.Hash{}); got != exp {
			t.Errorf("block %d, got %x exp %x", blockNum, got, exp)
		}
		exp := expectations[i]
		if exp.exist {
			if !statedb.Exist(aa) {
				t.Fatalf("block %d, expected %v to exist, it did not", blockNum, aa)
			}
			for slot, val := range exp.values {
				if gotValue, expValue := statedb.GetState(aa, asHash(slot)), asHash(val); gotValue != expValue {
					t.Fatalf("block %d, slot %d, got %x exp %x", blockNum, slot, gotValue, expValue)
				}
			}
		} else {
			if statedb.Exist(aa) {
				t.Fatalf("block %d, expected %v to not exist, it did", blockNum, aa)
			}
		}
	}
}

// TestInitThenFailCreateContract tests a pretty notorious case that happened
// on mainnet over blocks 7338108, 7338110 and 7338115.
// - Block 7338108: address e771789f5cccac282f23bb7add5690e1f6ca467c is initiated
//   with 0.001 ether (thus created but no code)
// - Block 7338110: a CREATE2 is attempted. The CREATE2 would deploy code on
//   the same address e771789f5cccac282f23bb7add5690e1f6ca467c. However, the
//   deployment fails due to OOG during initcode execution
// - Block 7338115: another tx checks the balance of
//   e771789f5cccac282f23bb7add5690e1f6ca467c, and the snapshotter returned it as
//   zero.
//
// The problem being that the snapshotter maintains a destructset, and adds items
// to the destructset in case something is created "onto" an existing item.
// We need to either roll back the snapDestructs, or not place it into snapDestructs
// in the first place.
//
func TestInitThenFailCreateContract(t *testing.T) {
	var (
		// Generate a canonical chain to act as the main dataset
		engine = ethash.NewFaker()
		db     = rawdb.NewMemoryDatabase()
		// A sender who makes transactions, has some funds
		key, _  = crypto.HexToECDSA("b71c71a67e1177ad4e901695e1b4b9ee17ae16c6668d313eac2f96dbcda3f291")
		address = crypto.PubkeyToAddress(key.PublicKey)
		funds   = big.NewInt(1000000000000000)
		bb      = common.HexToAddress("0x000000000000000000000000000000000000bbbb")
	)

	// The bb-code needs to CREATE2 the aa contract. It consists of
	// both initcode and deployment code
	// initcode:
	// 1. If blocknum < 1, error out (e.g invalid opcode)
	// 2. else, return a snippet of code
	initCode := []byte{
		byte(vm.PUSH1), 0x1, // y (2)
		byte(vm.NUMBER), // x (number)
		byte(vm.GT),     // x > y?
		byte(vm.PUSH1), byte(0x8),
		byte(vm.JUMPI), // jump to label if number > 2
		byte(0xFE),     // illegal opcode
		byte(vm.JUMPDEST),
		byte(vm.PUSH1), 0x2, // size
		byte(vm.PUSH1), 0x0, // offset
		byte(vm.RETURN), // return 2 bytes of zero-code
	}
	if l := len(initCode); l > 32 {
		t.Fatalf("init code is too long for a pushx, need a more elaborate deployer")
	}
	bbCode := []byte{
		// Push initcode onto stack
		byte(vm.PUSH1) + byte(len(initCode)-1)}
	bbCode = append(bbCode, initCode...)
	bbCode = append(bbCode, []byte{
		byte(vm.PUSH1), 0x0, // memory start on stack
		byte(vm.MSTORE),
		byte(vm.PUSH1), 0x00, // salt
		byte(vm.PUSH1), byte(len(initCode)), // size
		byte(vm.PUSH1), byte(32 - len(initCode)), // offset
		byte(vm.PUSH1), 0x00, // endowment
		byte(vm.CREATE2),
	}...)

	initHash := crypto.Keccak256Hash(initCode)
	aa := crypto.CreateAddress2(bb, [32]byte{}, initHash[:])
	t.Logf("Destination address: %x\n", aa)

	gspec := &Genesis{
		Config: params.TestChainConfig,
		Alloc: GenesisAlloc{
			address: {Balance: funds},
			// The address aa has some funds
			aa: {Balance: big.NewInt(100000)},
			// The contract BB tries to create code onto AA
			bb: {
				Code:    bbCode,
				Balance: big.NewInt(1),
			},
		},
	}
	genesis := gspec.MustCommit(db)
	nonce := uint64(0)
	blocks, _ := GenerateChain(params.TestChainConfig, genesis, engine, db, 4, func(i int, b *BlockGen) {
		b.SetCoinbase(common.Address{1})
		// One transaction to BB
		tx, _ := types.SignTx(types.NewTransaction(nonce, bb,
			big.NewInt(0), 100000, b.header.BaseFee, nil), types.HomesteadSigner{}, key)
		b.AddTx(tx)
		nonce++
	})

	// Import the canonical chain
	diskdb := rawdb.NewMemoryDatabase()
	gspec.MustCommit(diskdb)
	chain, err := NewBlockChain(diskdb, nil, params.TestChainConfig, engine, vm.Config{
		//Debug:  true,
		//Tracer: vm.NewJSONLogger(nil, os.Stdout),
	}, nil, nil)
	if err != nil {
		t.Fatalf("failed to create tester chain: %v", err)
	}
	statedb, _ := chain.State()
	if got, exp := statedb.GetBalance(aa), big.NewInt(100000); got.Cmp(exp) != 0 {
		t.Fatalf("Genesis err, got %v exp %v", got, exp)
	}
	// First block tries to create, but fails
	{
		block := blocks[0]
		if _, err := chain.InsertChain([]*types.Block{blocks[0]}); err != nil {
			t.Fatalf("block %d: failed to insert into chain: %v", block.NumberU64(), err)
		}
		statedb, _ = chain.State()
		if got, exp := statedb.GetBalance(aa), big.NewInt(100000); got.Cmp(exp) != 0 {
			t.Fatalf("block %d: got %v exp %v", block.NumberU64(), got, exp)
		}
	}
	// Import the rest of the blocks
	for _, block := range blocks[1:] {
		if _, err := chain.InsertChain([]*types.Block{block}); err != nil {
			t.Fatalf("block %d: failed to insert into chain: %v", block.NumberU64(), err)
		}
	}
}

// TestEIP2718Transition tests that an EIP-2718 transaction will be accepted
// after the fork block has passed. This is verified by sending an EIP-2930
// access list transaction, which specifies a single slot access, and then
// checking that the gas usage of a hot SLOAD and a cold SLOAD are calculated
// correctly.
func TestEIP2718Transition(t *testing.T) {
	var (
		aa = common.HexToAddress("0x000000000000000000000000000000000000aaaa")

		// Generate a canonical chain to act as the main dataset
		engine = ethash.NewFaker()
		db     = rawdb.NewMemoryDatabase()

		// A sender who makes transactions, has some funds
		key, _  = crypto.HexToECDSA("b71c71a67e1177ad4e901695e1b4b9ee17ae16c6668d313eac2f96dbcda3f291")
		address = crypto.PubkeyToAddress(key.PublicKey)
		funds   = big.NewInt(1000000000000000)
		gspec   = &Genesis{
			Config: params.TestChainConfig,
			Alloc: GenesisAlloc{
				address: {Balance: funds},
				// The address 0xAAAA sloads 0x00 and 0x01
				aa: {
					Code: []byte{
						byte(vm.PC),
						byte(vm.PC),
						byte(vm.SLOAD),
						byte(vm.SLOAD),
					},
					Nonce:   0,
					Balance: big.NewInt(0),
				},
			},
		}
		genesis = gspec.MustCommit(db)
	)

	blocks, _ := GenerateChain(gspec.Config, genesis, engine, db, 1, func(i int, b *BlockGen) {
		b.SetCoinbase(common.Address{1})

		// One transaction to 0xAAAA
		signer := types.LatestSigner(gspec.Config)
		tx, _ := types.SignNewTx(key, signer, &types.AccessListTx{
			ChainID:  gspec.Config.ChainID,
			Nonce:    0,
			To:       &aa,
			Gas:      30000,
			GasPrice: b.header.BaseFee,
			AccessList: types.AccessList{{
				Address:     aa,
				StorageKeys: []common.Hash{{0}},
			}},
		})
		b.AddTx(tx)
	})

	// Import the canonical chain
	diskdb := rawdb.NewMemoryDatabase()
	gspec.MustCommit(diskdb)

	chain, err := NewBlockChain(diskdb, nil, gspec.Config, engine, vm.Config{}, nil, nil)
	if err != nil {
		t.Fatalf("failed to create tester chain: %v", err)
	}
	if n, err := chain.InsertChain(blocks); err != nil {
		t.Fatalf("block %d: failed to insert into chain: %v", n, err)
	}

	block := chain.GetBlockByNumber(1)

	// Expected gas is intrinsic + 2 * pc + hot load + cold load, since only one load is in the access list
	expected := params.TxGas + params.TxAccessListAddressGas + params.TxAccessListStorageKeyGas +
		vm.GasQuickStep*2 + params.WarmStorageReadCostEIP2929 + params.ColdSloadCostEIP2929
	if block.GasUsed() != expected {
		t.Fatalf("incorrect amount of gas spent: expected %d, got %d", expected, block.GasUsed())

	}
}

// TestEIP1559Transition tests the following:
//
// 1. A transaction whose gasFeeCap is greater than the baseFee is valid.
// 2. Gas accounting for access lists on EIP-1559 transactions is correct.
// 3. Only the transaction's tip will be received by the coinbase.
// 4. The transaction sender pays for both the tip and baseFee.
// 5. The coinbase receives only the partially realized tip when
//    gasFeeCap - gasTipCap < baseFee.
// 6. Legacy transaction behave as expected (e.g. gasPrice = gasFeeCap = gasTipCap).
func TestEIP1559Transition(t *testing.T) {
	var (
		aa = common.HexToAddress("0x000000000000000000000000000000000000aaaa")

		// Generate a canonical chain to act as the main dataset
		engine = ethash.NewFaker()
		db     = rawdb.NewMemoryDatabase()

		// A sender who makes transactions, has some funds
		key1, _ = crypto.HexToECDSA("b71c71a67e1177ad4e901695e1b4b9ee17ae16c6668d313eac2f96dbcda3f291")
		key2, _ = crypto.HexToECDSA("8a1f9a8f95be41cd7ccb6168179afb4504aefe388d1e14474d32c45c72ce7b7a")
		addr1   = crypto.PubkeyToAddress(key1.PublicKey)
		addr2   = crypto.PubkeyToAddress(key2.PublicKey)
		funds   = new(big.Int).Mul(common.Big1, big.NewInt(params.Ether))
		gspec   = &Genesis{
			Config: params.AllEthashProtocolChanges,
			Alloc: GenesisAlloc{
				addr1: {Balance: funds},
				addr2: {Balance: funds},
				// The address 0xAAAA sloads 0x00 and 0x01
				aa: {
					Code: []byte{
						byte(vm.PC),
						byte(vm.PC),
						byte(vm.SLOAD),
						byte(vm.SLOAD),
					},
					Nonce:   0,
					Balance: big.NewInt(0),
				},
			},
		}
	)

	gspec.Config.BerlinBlock = common.Big0
	gspec.Config.LondonBlock = common.Big0
	genesis := gspec.MustCommit(db)
	signer := types.LatestSigner(gspec.Config)

	blocks, _ := GenerateChain(gspec.Config, genesis, engine, db, 1, func(i int, b *BlockGen) {
		b.SetCoinbase(common.Address{1})

		// One transaction to 0xAAAA
		accesses := types.AccessList{types.AccessTuple{
			Address:     aa,
			StorageKeys: []common.Hash{{0}},
		}}

		txdata := &types.DynamicFeeTx{
			ChainID:    gspec.Config.ChainID,
			Nonce:      0,
			To:         &aa,
			Gas:        30000,
			GasFeeCap:  newGwei(5),
			GasTipCap:  big.NewInt(2),
			AccessList: accesses,
			Data:       []byte{},
		}
		tx := types.NewTx(txdata)
		tx, _ = types.SignTx(tx, signer, key1)

		b.AddTx(tx)
	})

	diskdb := rawdb.NewMemoryDatabase()
	gspec.MustCommit(diskdb)

	chain, err := NewBlockChain(diskdb, nil, gspec.Config, engine, vm.Config{}, nil, nil)
	if err != nil {
		t.Fatalf("failed to create tester chain: %v", err)
	}
	if n, err := chain.InsertChain(blocks); err != nil {
		t.Fatalf("block %d: failed to insert into chain: %v", n, err)
	}

	block := chain.GetBlockByNumber(1)

	// 1+2: Ensure EIP-1559 access lists are accounted for via gas usage.
	expectedGas := params.TxGas + params.TxAccessListAddressGas + params.TxAccessListStorageKeyGas +
		vm.GasQuickStep*2 + params.WarmStorageReadCostEIP2929 + params.ColdSloadCostEIP2929
	if block.GasUsed() != expectedGas {
		t.Fatalf("incorrect amount of gas spent: expected %d, got %d", expectedGas, block.GasUsed())
	}

	state, _ := chain.State()

	// 3: Ensure that miner received only the tx's tip.
	actual := state.GetBalance(block.Coinbase())
	expected := new(big.Int).Add(
		new(big.Int).SetUint64(block.GasUsed()*block.Transactions()[0].GasTipCap().Uint64()),
		ethash.ConstantinopleBlockReward,
	)
	if actual.Cmp(expected) != 0 {
		t.Fatalf("miner balance incorrect: expected %d, got %d", expected, actual)
	}

	// 4: Ensure the tx sender paid for the gasUsed * (tip + block baseFee).
	actual = new(big.Int).Sub(funds, state.GetBalance(addr1))
	expected = new(big.Int).SetUint64(block.GasUsed() * (block.Transactions()[0].GasTipCap().Uint64() + block.BaseFee().Uint64()))
	if actual.Cmp(expected) != 0 {
		t.Fatalf("sender balance incorrect: expected %d, got %d", expected, actual)
	}

	blocks, _ = GenerateChain(gspec.Config, block, engine, db, 1, func(i int, b *BlockGen) {
		b.SetCoinbase(common.Address{2})

		txdata := &types.LegacyTx{
			Nonce:    0,
			To:       &aa,
			Gas:      30000,
			GasPrice: newGwei(5),
		}
		tx := types.NewTx(txdata)
		tx, _ = types.SignTx(tx, signer, key2)

		b.AddTx(tx)
	})

	if n, err := chain.InsertChain(blocks); err != nil {
		t.Fatalf("block %d: failed to insert into chain: %v", n, err)
	}

	block = chain.GetBlockByNumber(2)
	state, _ = chain.State()
	effectiveTip := block.Transactions()[0].GasTipCap().Uint64() - block.BaseFee().Uint64()

	// 6+5: Ensure that miner received only the tx's effective tip.
	actual = state.GetBalance(block.Coinbase())
	expected = new(big.Int).Add(
		new(big.Int).SetUint64(block.GasUsed()*effectiveTip),
		ethash.ConstantinopleBlockReward,
	)
	if actual.Cmp(expected) != 0 {
		t.Fatalf("miner balance incorrect: expected %d, got %d", expected, actual)
	}

	// 4: Ensure the tx sender paid for the gasUsed * (effectiveTip + block baseFee).
	actual = new(big.Int).Sub(funds, state.GetBalance(addr2))
	expected = new(big.Int).SetUint64(block.GasUsed() * (effectiveTip + block.BaseFee().Uint64()))
	if actual.Cmp(expected) != 0 {
		t.Fatalf("sender balance incorrect: expected %d, got %d", expected, actual)
	}
}<|MERGE_RESOLUTION|>--- conflicted
+++ resolved
@@ -132,57 +132,8 @@
 }
 
 // Test fork of length N starting from block i
-<<<<<<< HEAD
 func testFork(t *testing.T, blockchain *BlockChain, i, n int, full, pipeline bool, comparator func(td1, td2 *big.Int)) {
 	// Copy old chain up to #i into a new db
-=======
-func testInvalidStateRootBlockImport(t *testing.T, blockchain *BlockChain, i, n int, pipeline bool) {
-	// Copy old chain up to #i into a new db
-	db, blockchain2, err := newCanonical(ethash.NewFaker(), i, true, pipeline)
-	if err != nil {
-		t.Fatal("could not make new canonical in testFork", err)
-	}
-	defer blockchain2.Stop()
-
-	// Assert the chains have the same header/block at #i
-	hash1 := blockchain.GetBlockByNumber(uint64(i)).Hash()
-	hash2 := blockchain2.GetBlockByNumber(uint64(i)).Hash()
-	if hash1 != hash2 {
-		t.Errorf("chain content mismatch at %d: have hash %v, want hash %v", i, hash2, hash1)
-	}
-	// Extend the newly created chain
-	blockChainB := makeBlockChain(blockchain2.CurrentBlock(), n, ethash.NewFaker(), db, forkSeed1)
-	for idx, block := range blockChainB {
-		block.SetRoot(common.Hash{0: byte(forkSeed1), 19: byte(idx)})
-	}
-	previousBlock := blockchain.CurrentBlock()
-	// Sanity check that the forked chain can be imported into the original
-	if _, err := blockchain.InsertChain(blockChainB); err == nil {
-		t.Fatalf("failed to report insert error")
-	}
-
-	time.Sleep(2 * rewindBadBlockInterval)
-	latestBlock := blockchain.CurrentBlock()
-	if latestBlock.Hash() != previousBlock.Hash() || latestBlock.NumberU64() != previousBlock.NumberU64() {
-		t.Fatalf("rewind do not take effect")
-	}
-	db, blockchain3, err := newCanonical(ethash.NewFaker(), i, true, pipeline)
-	if err != nil {
-		t.Fatal("could not make new canonical in testFork", err)
-	}
-	defer blockchain3.Stop()
-
-	blockChainC := makeBlockChain(blockchain3.CurrentBlock(), n, ethash.NewFaker(), db, forkSeed2)
-
-	if _, err := blockchain.InsertChain(blockChainC); err != nil {
-		t.Fatalf("failed to insert forking chain: %v", err)
-	}
-}
-
-// Test fork of length N starting from block i
-func testFork(t *testing.T, blockchain *BlockChain, i, n int, full, pipeline bool, comparator func(td1, td2 *big.Int)) {
-	// Copy old chain up to #i into a new db
->>>>>>> 21a3b11d
 	db, blockchain2, err := newCanonical(ethash.NewFaker(), i, full, pipeline)
 	if err != nil {
 		t.Fatal("could not make new canonical in testFork", err)
@@ -221,12 +172,8 @@
 	var tdPre, tdPost *big.Int
 
 	if full {
-<<<<<<< HEAD
 		cur := blockchain.CurrentBlock()
 		tdPre = blockchain.GetTd(cur.Hash(), cur.NumberU64())
-=======
-		tdPre = blockchain.GetTdByHash(blockchain.CurrentBlock().Hash())
->>>>>>> 21a3b11d
 		if err := testBlockChainImport(blockChainB, pipeline, blockchain); err != nil {
 			t.Fatalf("failed to import forked block chain: %v", err)
 		}
@@ -390,7 +337,6 @@
 // with various length chains.
 func TestExtendCanonicalHeaders(t *testing.T) {
 	testExtendCanonical(t, false, false)
-<<<<<<< HEAD
 
 }
 func TestExtendCanonicalBlocks(t *testing.T) {
@@ -398,15 +344,6 @@
 	testExtendCanonical(t, true, true)
 }
 
-=======
-
-}
-func TestExtendCanonicalBlocks(t *testing.T) {
-	testExtendCanonical(t, true, false)
-	testExtendCanonical(t, true, true)
-}
-
->>>>>>> 21a3b11d
 func testExtendCanonical(t *testing.T, full, pipeline bool) {
 	length := 5
 
@@ -428,7 +365,6 @@
 	testFork(t, processor, length, 2, full, pipeline, better)
 	testFork(t, processor, length, 5, full, pipeline, better)
 	testFork(t, processor, length, 10, full, pipeline, better)
-<<<<<<< HEAD
 }
 
 // Tests that given a starting canonical chain of a given size, it can be extended
@@ -448,8 +384,6 @@
 
 	testInsertAfterMerge(t, processor, length, 1, full)
 	testInsertAfterMerge(t, processor, length, 10, full)
-=======
->>>>>>> 21a3b11d
 }
 
 // Tests that given a starting canonical chain of a given size, creating shorter
@@ -483,7 +417,6 @@
 	testFork(t, processor, 1, 7, full, pipeline, worse)
 	testFork(t, processor, 5, 3, full, pipeline, worse)
 	testFork(t, processor, 5, 4, full, pipeline, worse)
-<<<<<<< HEAD
 }
 
 // Tests that given a starting canonical chain of a given size, creating shorter
@@ -507,8 +440,6 @@
 	testInsertAfterMerge(t, processor, 1, 7, full)
 	testInsertAfterMerge(t, processor, 5, 3, full)
 	testInsertAfterMerge(t, processor, 5, 4, full)
-=======
->>>>>>> 21a3b11d
 }
 
 // Tests that given a starting canonical chain of a given size, creating longer
@@ -553,7 +484,6 @@
 	if err != nil {
 		t.Fatalf("failed to make new canonical chain: %v", err)
 	}
-<<<<<<< HEAD
 	defer processor.Stop()
 
 	testInsertAfterMerge(t, processor, 0, 11, full)
@@ -562,15 +492,6 @@
 	testInsertAfterMerge(t, processor, 1, 12, full)
 	testInsertAfterMerge(t, processor, 5, 6, full)
 	testInsertAfterMerge(t, processor, 5, 8, full)
-=======
-	// Sum of numbers must be greater than `length` for this to be a longer fork
-	testFork(t, processor, 0, 11, full, pipeline, better)
-	testFork(t, processor, 0, 15, full, pipeline, better)
-	testFork(t, processor, 1, 10, full, pipeline, better)
-	testFork(t, processor, 1, 12, full, pipeline, better)
-	testFork(t, processor, 5, 6, full, pipeline, better)
-	testFork(t, processor, 5, 8, full, pipeline, better)
->>>>>>> 21a3b11d
 }
 
 // Tests that given a starting canonical chain of a given size, creating equal
@@ -579,15 +500,8 @@
 func TestEqualForkBlocks(t *testing.T) {
 	testEqualFork(t, true, true)
 	testEqualFork(t, true, false)
-<<<<<<< HEAD
-
-}
-
-=======
-
-}
-
->>>>>>> 21a3b11d
+}
+
 func testEqualFork(t *testing.T, full, pipeline bool) {
 	length := 10
 
@@ -611,7 +525,6 @@
 	testFork(t, processor, 5, 5, full, pipeline, equal)
 	testFork(t, processor, 6, 4, full, pipeline, equal)
 	testFork(t, processor, 9, 1, full, pipeline, equal)
-<<<<<<< HEAD
 }
 
 // Tests that given a starting canonical chain of a given size, creating equal
@@ -635,8 +548,6 @@
 	testInsertAfterMerge(t, processor, 5, 5, full)
 	testInsertAfterMerge(t, processor, 6, 4, full)
 	testInsertAfterMerge(t, processor, 9, 1, full)
-=======
->>>>>>> 21a3b11d
 }
 
 // Tests that chains missing links do not get accepted by the processor.
@@ -677,11 +588,7 @@
 }
 
 func testReorgLong(t *testing.T, full, pipeline bool) {
-<<<<<<< HEAD
 	testReorg(t, []int64{0, 0, -9}, []int64{0, 0, 0, -9}, 393280+params.GenesisDifficulty.Int64(), full, pipeline)
-=======
-	testReorg(t, []int64{0, 0, -9}, []int64{0, 0, 0, -9}, 393280, full, pipeline)
->>>>>>> 21a3b11d
 }
 
 // Tests that reorganising a short difficult chain after a long easy one
@@ -704,11 +611,7 @@
 	for i := 0; i < len(diff); i++ {
 		diff[i] = -9
 	}
-<<<<<<< HEAD
 	testReorg(t, easy, diff, 12615120+params.GenesisDifficulty.Int64(), full, pipeline)
-=======
-	testReorg(t, easy, diff, 12615120, full, pipeline)
->>>>>>> 21a3b11d
 }
 
 func testReorg(t *testing.T, first, second []int64, td int64, full, pipeline bool) {
@@ -785,15 +688,8 @@
 func TestBadBlockHashes(t *testing.T) {
 	testBadHashes(t, true, true)
 	testBadHashes(t, true, false)
-<<<<<<< HEAD
-
-}
-
-=======
-
-}
-
->>>>>>> 21a3b11d
+}
+
 func testBadHashes(t *testing.T, full, pipeline bool) {
 	// Create a pristine chain and database
 	db, blockchain, err := newCanonical(ethash.NewFaker(), 0, full, pipeline)
@@ -829,15 +725,8 @@
 func TestReorgBadBlockHashes(t *testing.T) {
 	testReorgBadHashes(t, true, false)
 	testReorgBadHashes(t, true, true)
-<<<<<<< HEAD
-
-}
-
-=======
-
-}
-
->>>>>>> 21a3b11d
+}
+
 func testReorgBadHashes(t *testing.T, full, pipeline bool) {
 	// Create a pristine chain and database
 	db, blockchain, err := newCanonical(ethash.NewFaker(), 0, full, pipeline)
