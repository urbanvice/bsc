--- conflicted
+++ resolved
@@ -250,17 +250,14 @@
 		return params.RinkebyChainConfig
 	case ghash == params.GoerliGenesisHash:
 		return params.GoerliChainConfig
-<<<<<<< HEAD
 	case ghash == params.BSCGenesisHash:
 		return params.BSCChainConfig
 	case ghash == params.ChapelGenesisHash:
 		return params.ChapelChainConfig
 	case ghash == params.RialtoGenesisHash:
 		return params.RialtoChainConfig
-=======
 	case ghash == params.YoloV3GenesisHash:
 		return params.YoloV3ChainConfig
->>>>>>> 97d11b01
 	default:
 		return params.AllEthashProtocolChanges
 	}
