--- conflicted
+++ resolved
@@ -44,6 +44,7 @@
 	"github.com/ethereum/go-ethereum/log"
 	"github.com/ethereum/go-ethereum/metrics"
 	"github.com/ethereum/go-ethereum/params"
+	"github.com/ethereum/go-ethereum/rlp"
 	"github.com/ethereum/go-ethereum/trie"
 )
 
@@ -215,10 +216,6 @@
 	txLookupCache *lru.Cache     // Cache for the most recent transaction lookup data.
 	futureBlocks  *lru.Cache     // future blocks are blocks added for later processing
 
-<<<<<<< HEAD
-	wg            sync.WaitGroup //
-	quit          chan struct{}  // shutdown signal, closed in Stop.
-=======
 	// trusted diff layers
 	diffLayerCache             *lru.Cache   // Cache for the diffLayers
 	diffLayerRLPCache          *lru.Cache   // Cache for the rlp encoded diffLayers
@@ -236,7 +233,6 @@
 
 	quit          chan struct{}  // blockchain quit channel
 	wg            sync.WaitGroup // chain processing wait group for shutting down
->>>>>>> 3a419246
 	running       int32          // 0 if chain is running, 1 when stopped
 	procInterrupt int32          // interrupt signaler for block processing
 
@@ -248,17 +244,11 @@
 }
 
 // NewBlockChain returns a fully initialised block chain using information
-<<<<<<< HEAD
-// available in the database. It initialises the default Ethereum Validator
-// and Processor.
-func NewBlockChain(db ethdb.Database, cacheConfig *CacheConfig, chainConfig *params.ChainConfig, engine consensus.Engine, vmConfig vm.Config, shouldPreserve func(header *types.Header) bool, txLookupLimit *uint64) (*BlockChain, error) {
-=======
 // available in the database. It initialises the default Ethereum Validator and
 // Processor.
 func NewBlockChain(db ethdb.Database, cacheConfig *CacheConfig, chainConfig *params.ChainConfig, engine consensus.Engine,
-	vmConfig vm.Config, shouldPreserve func(block *types.Block) bool, txLookupLimit *uint64,
+	vmConfig vm.Config, shouldPreserve func(block *types.Header) bool, txLookupLimit *uint64,
 	options ...BlockChainOption) (*BlockChain, error) {
->>>>>>> 3a419246
 	if cacheConfig == nil {
 		cacheConfig = defaultCacheConfig
 	}
@@ -285,24 +275,9 @@
 			Journal:   cacheConfig.TrieCleanJournal,
 			Preimages: cacheConfig.Preimages,
 		}),
-<<<<<<< HEAD
-		triesInMemory: cacheConfig.TriesInMemory,
-		quit:          make(chan struct{}),
-		chainmu:       syncx.NewClosableMutex(),
-		bodyCache:     bodyCache,
-		bodyRLPCache:  bodyRLPCache,
-		receiptsCache: receiptsCache,
-		blockCache:    blockCache,
-		txLookupCache: txLookupCache,
-		futureBlocks:  futureBlocks,
-		engine:        engine,
-		vmConfig:      vmConfig,
-	}
-	bc.forker = NewForkChoice(bc, shouldPreserve)
-=======
 		triesInMemory:         cacheConfig.TriesInMemory,
 		quit:                  make(chan struct{}),
-		shouldPreserve:        shouldPreserve,
+		chainmu:               syncx.NewClosableMutex(),
 		bodyCache:             bodyCache,
 		bodyRLPCache:          bodyRLPCache,
 		receiptsCache:         receiptsCache,
@@ -321,7 +296,7 @@
 		diffNumToBlockHashes:  make(map[uint64]map[common.Hash]struct{}),
 		diffPeersToDiffHashes: make(map[string]map[common.Hash]struct{}),
 	}
->>>>>>> 3a419246
+	bc.forker = NewForkChoice(bc, shouldPreserve)
 	bc.validator = NewBlockValidator(chainConfig, bc, engine)
 	bc.processor = NewStateProcessor(chainConfig, bc, engine)
 
@@ -454,21 +429,15 @@
 		}
 		bc.snaps, _ = snapshot.New(bc.db, bc.stateCache.TrieDB(), bc.cacheConfig.SnapshotLimit, int(bc.cacheConfig.TriesInMemory), head.Root(), !bc.cacheConfig.SnapshotWait, true, recover)
 	}
-<<<<<<< HEAD
-
+	// do options before start any routine
+	for _, option := range options {
+		bc = option(bc)
+	}
 	// Start future block processor.
 	bc.wg.Add(1)
 	go bc.updateFutureBlocks()
 
 	// Start tx indexer/unindexer.
-=======
-	// do options before start any routine
-	for _, option := range options {
-		bc = option(bc)
-	}
-	// Take ownership of this particular state
-	go bc.update()
->>>>>>> 3a419246
 	if txLookupLimit != nil {
 		bc.txLookupLimit = *txLookupLimit
 
@@ -899,49 +868,8 @@
 	bc.currentFastBlock.Store(block)
 	headFastBlockGauge.Update(int64(block.NumberU64()))
 
-<<<<<<< HEAD
 	bc.currentBlock.Store(block)
 	headBlockGauge.Update(int64(block.NumberU64()))
-=======
-// GetBody retrieves a block body (transactions and uncles) from the database by
-// hash, caching it if found.
-func (bc *BlockChain) GetBody(hash common.Hash) *types.Body {
-	// Short circuit if the body's already in the cache, retrieve otherwise
-	if cached, ok := bc.bodyCache.Get(hash); ok {
-		body := cached.(*types.Body)
-		return body
-	}
-	number := bc.hc.GetBlockNumber(hash)
-	if number == nil {
-		return nil
-	}
-	body := rawdb.ReadBody(bc.db, hash, *number)
-	if body == nil {
-		return nil
-	}
-	// Cache the found body for next time and return
-	bc.bodyCache.Add(hash, body)
-	return body
-}
-
-// GetBodyRLP retrieves a block body in RLP encoding from the database by hash,
-// caching it if found.
-func (bc *BlockChain) GetBodyRLP(hash common.Hash) rlp.RawValue {
-	// Short circuit if the body's already in the cache, retrieve otherwise
-	if cached, ok := bc.bodyRLPCache.Get(hash); ok {
-		return cached.(rlp.RawValue)
-	}
-	number := bc.hc.GetBlockNumber(hash)
-	if number == nil {
-		return nil
-	}
-	body := rawdb.ReadBodyRLP(bc.db, hash, *number)
-	if len(body) == 0 {
-		return nil
-	}
-	// Cache the found body for next time and return
-	bc.bodyRLPCache.Add(hash, body)
-	return body
 }
 
 // GetDiffLayerRLP retrieves a diff layer in RLP encoding from the cache or database by blockHash
@@ -1017,149 +945,6 @@
 	}
 
 	return accounts, nil
-}
-
-// HasBlock checks if a block is fully present in the database or not.
-func (bc *BlockChain) HasBlock(hash common.Hash, number uint64) bool {
-	if bc.blockCache.Contains(hash) {
-		return true
-	}
-	return rawdb.HasBody(bc.db, hash, number)
-}
-
-// HasFastBlock checks if a fast block is fully present in the database or not.
-func (bc *BlockChain) HasFastBlock(hash common.Hash, number uint64) bool {
-	if !bc.HasBlock(hash, number) {
-		return false
-	}
-	if bc.receiptsCache.Contains(hash) {
-		return true
-	}
-	return rawdb.HasReceipts(bc.db, hash, number)
-}
-
-// HasState checks if state trie is fully present in the database or not.
-func (bc *BlockChain) HasState(hash common.Hash) bool {
-	_, err := bc.stateCache.OpenTrie(hash)
-	return err == nil
-}
-
-// HasBlockAndState checks if a block and associated state trie is fully present
-// in the database or not, caching it if present.
-func (bc *BlockChain) HasBlockAndState(hash common.Hash, number uint64) bool {
-	// Check first that the block itself is known
-	block := bc.GetBlock(hash, number)
-	if block == nil {
-		return false
-	}
-	return bc.HasState(block.Root())
-}
-
-// GetBlock retrieves a block from the database by hash and number,
-// caching it if found.
-func (bc *BlockChain) GetBlock(hash common.Hash, number uint64) *types.Block {
-	// Short circuit if the block's already in the cache, retrieve otherwise
-	if block, ok := bc.blockCache.Get(hash); ok {
-		return block.(*types.Block)
-	}
-	block := rawdb.ReadBlock(bc.db, hash, number)
-	if block == nil {
-		return nil
-	}
-	// Cache the found block for next time and return
-	bc.blockCache.Add(block.Hash(), block)
-	return block
-}
-
-// GetBlockByHash retrieves a block from the database by hash, caching it if found.
-func (bc *BlockChain) GetBlockByHash(hash common.Hash) *types.Block {
-	number := bc.hc.GetBlockNumber(hash)
-	if number == nil {
-		return nil
-	}
-	return bc.GetBlock(hash, *number)
-}
-
-// GetBlockByNumber retrieves a block from the database by number, caching it
-// (associated with its hash) if found.
-func (bc *BlockChain) GetBlockByNumber(number uint64) *types.Block {
-	hash := rawdb.ReadCanonicalHash(bc.db, number)
-	if hash == (common.Hash{}) {
-		return nil
-	}
-	return bc.GetBlock(hash, number)
-}
-
-// GetReceiptsByHash retrieves the receipts for all transactions in a given block.
-func (bc *BlockChain) GetReceiptsByHash(hash common.Hash) types.Receipts {
-	if receipts, ok := bc.receiptsCache.Get(hash); ok {
-		return receipts.(types.Receipts)
-	}
-	number := rawdb.ReadHeaderNumber(bc.db, hash)
-	if number == nil {
-		return nil
-	}
-	receipts := rawdb.ReadReceipts(bc.db, hash, *number, bc.chainConfig)
-	if receipts == nil {
-		return nil
-	}
-	bc.receiptsCache.Add(hash, receipts)
-	return receipts
-}
-
-// GetBlocksFromHash returns the block corresponding to hash and up to n-1 ancestors.
-// [deprecated by eth/62]
-func (bc *BlockChain) GetBlocksFromHash(hash common.Hash, n int) (blocks []*types.Block) {
-	number := bc.hc.GetBlockNumber(hash)
-	if number == nil {
-		return nil
-	}
-	for i := 0; i < n; i++ {
-		block := bc.GetBlock(hash, *number)
-		if block == nil {
-			break
-		}
-		blocks = append(blocks, block)
-		hash = block.ParentHash()
-		*number--
-	}
-	return
-}
-
-// GetUnclesInChain retrieves all the uncles from a given block backwards until
-// a specific distance is reached.
-func (bc *BlockChain) GetUnclesInChain(block *types.Block, length int) []*types.Header {
-	uncles := []*types.Header{}
-	for i := 0; block != nil && i < length; i++ {
-		uncles = append(uncles, block.Uncles()...)
-		block = bc.GetBlock(block.ParentHash(), block.NumberU64()-1)
-	}
-	return uncles
-}
-
-// TrieNode retrieves a blob of data associated with a trie node
-// either from ephemeral in-memory cache, or from persistent storage.
-func (bc *BlockChain) TrieNode(hash common.Hash) ([]byte, error) {
-	return bc.stateCache.TrieDB().Node(hash)
-}
-
-// ContractCode retrieves a blob of data associated with a contract hash
-// either from ephemeral in-memory cache, or from persistent storage.
-func (bc *BlockChain) ContractCode(hash common.Hash) ([]byte, error) {
-	return bc.stateCache.ContractCode(common.Hash{}, hash)
-}
-
-// ContractCodeWithPrefix retrieves a blob of data associated with a contract
-// hash either from ephemeral in-memory cache, or from persistent storage.
-//
-// If the code doesn't exist in the in-memory cache, check the storage with
-// new code scheme.
-func (bc *BlockChain) ContractCodeWithPrefix(hash common.Hash) ([]byte, error) {
-	type codeReader interface {
-		ContractCodeWithPrefix(addrHash, codeHash common.Hash) ([]byte, error)
-	}
-	return bc.stateCache.(codeReader).ContractCodeWithPrefix(common.Hash{}, hash)
->>>>>>> 3a419246
 }
 
 // Stop stops the blockchain service. If any imports are currently in progress
@@ -1676,7 +1461,6 @@
 			}
 		}
 	}
-<<<<<<< HEAD
 	return nil
 }
 
@@ -1701,28 +1485,6 @@
 	reorg, err := bc.forker.ReorgNeeded(currentBlock.Header(), block.Header())
 	if err != nil {
 		return NonStatTy, err
-=======
-	wg.Wait()
-	// If the total difficulty is higher than our known, add it to the canonical chain
-	// Second clause in the if statement reduces the vulnerability to selfish mining.
-	// Please refer to http://www.cs.cornell.edu/~ie53/publications/btcProcFC.pdf
-	reorg := externTd.Cmp(localTd) > 0
-	currentBlock = bc.CurrentBlock()
-	if !reorg && externTd.Cmp(localTd) == 0 {
-		// Split same-difficulty blocks by number, then preferentially select
-		// the block generated by the local miner as the canonical block.
-		if block.NumberU64() < currentBlock.NumberU64() || block.Time() < currentBlock.Time() {
-			reorg = true
-		} else if p, ok := bc.engine.(consensus.PoSA); ok && p.IsLocalBlock(currentBlock.Header()) {
-			reorg = true
-		} else if block.NumberU64() == currentBlock.NumberU64() {
-			var currentPreserve, blockPreserve bool
-			if bc.shouldPreserve != nil {
-				currentPreserve, blockPreserve = bc.shouldPreserve(currentBlock), bc.shouldPreserve(block)
-			}
-			reorg = !currentPreserve && (blockPreserve || mrand.Float64() < 0.5)
-		}
->>>>>>> 3a419246
 	}
 	if reorg {
 		// Reorganise the chain if the parent is not the head block
@@ -2016,10 +1778,7 @@
 		if err != nil {
 			return it.index, err
 		}
-<<<<<<< HEAD
-=======
 		bc.updateHighestVerifiedHeader(block.Header())
->>>>>>> 3a419246
 
 		// Enable prefetching to pull in trie node paths while processing transactions
 		statedb.StartPrefetcher("chain")
@@ -2149,11 +1908,11 @@
 		return
 	}
 
-	newParentTD := bc.GetTdByHash(header.ParentHash)
+	newParentTD := bc.GetTd(header.ParentHash, header.Number.Uint64()-1)
 	if newParentTD == nil {
 		newParentTD = big.NewInt(0)
 	}
-	oldParentTD := bc.GetTdByHash(currentHeader.ParentHash)
+	oldParentTD := bc.GetTd(currentHeader.ParentHash, currentHeader.Number.Uint64()-1)
 	if oldParentTD == nil {
 		oldParentTD = big.NewInt(0)
 	}
@@ -2584,47 +2343,6 @@
 	}
 }
 
-<<<<<<< HEAD
-// skipBlock returns 'true', if the block being imported can be skipped over, meaning
-// that the block does not need to be processed but can be considered already fully 'done'.
-func (bc *BlockChain) skipBlock(err error, it *insertIterator) bool {
-	// We can only ever bypass processing if the only error returned by the validator
-	// is ErrKnownBlock, which means all checks passed, but we already have the block
-	// and state.
-	if !errors.Is(err, ErrKnownBlock) {
-		return false
-	}
-	// If we're not using snapshots, we can skip this, since we have both block
-	// and (trie-) state
-	if bc.snaps == nil {
-		return true
-	}
-	var (
-		header     = it.current() // header can't be nil
-		parentRoot common.Hash
-	)
-	// If we also have the snapshot-state, we can skip the processing.
-	if bc.snaps.Snapshot(header.Root) != nil {
-		return true
-	}
-	// In this case, we have the trie-state but not snapshot-state. If the parent
-	// snapshot-state exists, we need to process this in order to not get a gap
-	// in the snapshot layers.
-	// Resolve parent block
-	if parent := it.previous(); parent != nil {
-		parentRoot = parent.Root
-	} else if parent = bc.GetHeaderByHash(header.ParentHash); parent != nil {
-		parentRoot = parent.Root
-	}
-	if parentRoot == (common.Hash{}) {
-		return false // Theoretically impossible case
-	}
-	// Parent is also missing snapshot: we can skip this. Otherwise process.
-	if bc.snaps.Snapshot(parentRoot) == nil {
-		return true
-	}
-	return false
-=======
 func (bc *BlockChain) trustedDiffLayerLoop() {
 	recheck := time.NewTicker(diffLayerFreezerRecheckInterval)
 	bc.wg.Add(1)
@@ -2873,7 +2591,47 @@
 	bc.diffHashToBlockHash[diffLayer.DiffHash] = diffLayer.BlockHash
 
 	return nil
->>>>>>> 3a419246
+}
+
+// skipBlock returns 'true', if the block being imported can be skipped over, meaning
+// that the block does not need to be processed but can be considered already fully 'done'.
+func (bc *BlockChain) skipBlock(err error, it *insertIterator) bool {
+	// We can only ever bypass processing if the only error returned by the validator
+	// is ErrKnownBlock, which means all checks passed, but we already have the block
+	// and state.
+	if !errors.Is(err, ErrKnownBlock) {
+		return false
+	}
+	// If we're not using snapshots, we can skip this, since we have both block
+	// and (trie-) state
+	if bc.snaps == nil {
+		return true
+	}
+	var (
+		header     = it.current() // header can't be nil
+		parentRoot common.Hash
+	)
+	// If we also have the snapshot-state, we can skip the processing.
+	if bc.snaps.Snapshot(header.Root) != nil {
+		return true
+	}
+	// In this case, we have the trie-state but not snapshot-state. If the parent
+	// snapshot-state exists, we need to process this in order to not get a gap
+	// in the snapshot layers.
+	// Resolve parent block
+	if parent := it.previous(); parent != nil {
+		parentRoot = parent.Root
+	} else if parent = bc.GetHeaderByHash(header.ParentHash); parent != nil {
+		parentRoot = parent.Root
+	}
+	if parentRoot == (common.Hash{}) {
+		return false // Theoretically impossible case
+	}
+	// Parent is also missing snapshot: we can skip this. Otherwise process.
+	if bc.snaps.Snapshot(parentRoot) == nil {
+		return true
+	}
+	return false
 }
 
 // maintainTxIndex is responsible for the construction and deletion of the
@@ -3014,126 +2772,9 @@
 	defer bc.chainmu.Unlock()
 	_, err := bc.hc.InsertHeaderChain(chain, start, bc.forker)
 	return 0, err
-<<<<<<< HEAD
-=======
-}
-
-// CurrentHeader retrieves the current head header of the canonical chain. The
-// header is retrieved from the HeaderChain's internal cache.
-func (bc *BlockChain) CurrentHeader() *types.Header {
-	return bc.hc.CurrentHeader()
-}
-
-// GetTd retrieves a block's total difficulty in the canonical chain from the
-// database by hash and number, caching it if found.
-func (bc *BlockChain) GetTd(hash common.Hash, number uint64) *big.Int {
-	return bc.hc.GetTd(hash, number)
-}
-
-// GetTdByHash retrieves a block's total difficulty in the canonical chain from the
-// database by hash, caching it if found.
-func (bc *BlockChain) GetTdByHash(hash common.Hash) *big.Int {
-	return bc.hc.GetTdByHash(hash)
-}
-
-// GetHeader retrieves a block header from the database by hash and number,
-// caching it if found.
-func (bc *BlockChain) GetHeader(hash common.Hash, number uint64) *types.Header {
-	return bc.hc.GetHeader(hash, number)
-}
-
-// GetHeaderByHash retrieves a block header from the database by hash, caching it if
-// found.
-func (bc *BlockChain) GetHeaderByHash(hash common.Hash) *types.Header {
-	return bc.hc.GetHeaderByHash(hash)
-}
-
-// HasHeader checks if a block header is present in the database or not, caching
-// it if present.
-func (bc *BlockChain) HasHeader(hash common.Hash, number uint64) bool {
-	return bc.hc.HasHeader(hash, number)
-}
-
-// GetCanonicalHash returns the canonical hash for a given block number
-func (bc *BlockChain) GetCanonicalHash(number uint64) common.Hash {
-	return bc.hc.GetCanonicalHash(number)
-}
-
-// GetBlockHashesFromHash retrieves a number of block hashes starting at a given
-// hash, fetching towards the genesis block.
-func (bc *BlockChain) GetBlockHashesFromHash(hash common.Hash, max uint64) []common.Hash {
-	return bc.hc.GetBlockHashesFromHash(hash, max)
-}
-
-// GetAncestor retrieves the Nth ancestor of a given block. It assumes that either the given block or
-// a close ancestor of it is canonical. maxNonCanonical points to a downwards counter limiting the
-// number of blocks to be individually checked before we reach the canonical chain.
-//
-// Note: ancestor == 0 returns the same block, 1 returns its parent and so on.
-func (bc *BlockChain) GetAncestor(hash common.Hash, number, ancestor uint64, maxNonCanonical *uint64) (common.Hash, uint64) {
-	return bc.hc.GetAncestor(hash, number, ancestor, maxNonCanonical)
-}
-
-// GetHeaderByNumber retrieves a block header from the database by number,
-// caching it (associated with its hash) if found.
-func (bc *BlockChain) GetHeaderByNumber(number uint64) *types.Header {
-	return bc.hc.GetHeaderByNumber(number)
-}
-
-// GetTransactionLookup retrieves the lookup associate with the given transaction
-// hash from the cache or database.
-func (bc *BlockChain) GetTransactionLookup(hash common.Hash) *rawdb.LegacyTxLookupEntry {
-	// Short circuit if the txlookup already in the cache, retrieve otherwise
-	if lookup, exist := bc.txLookupCache.Get(hash); exist {
-		return lookup.(*rawdb.LegacyTxLookupEntry)
-	}
-	tx, blockHash, blockNumber, txIndex := rawdb.ReadTransaction(bc.db, hash)
-	if tx == nil {
-		return nil
-	}
-	lookup := &rawdb.LegacyTxLookupEntry{BlockHash: blockHash, BlockIndex: blockNumber, Index: txIndex}
-	bc.txLookupCache.Add(hash, lookup)
-	return lookup
 }
 
 func (bc *BlockChain) TriesInMemory() uint64 { return bc.triesInMemory }
-
-// Config retrieves the chain's fork configuration.
-func (bc *BlockChain) Config() *params.ChainConfig { return bc.chainConfig }
-
-// Engine retrieves the blockchain's consensus engine.
-func (bc *BlockChain) Engine() consensus.Engine { return bc.engine }
-
-// SubscribeRemovedLogsEvent registers a subscription of RemovedLogsEvent.
-func (bc *BlockChain) SubscribeRemovedLogsEvent(ch chan<- RemovedLogsEvent) event.Subscription {
-	return bc.scope.Track(bc.rmLogsFeed.Subscribe(ch))
-}
-
-// SubscribeChainEvent registers a subscription of ChainEvent.
-func (bc *BlockChain) SubscribeChainEvent(ch chan<- ChainEvent) event.Subscription {
-	return bc.scope.Track(bc.chainFeed.Subscribe(ch))
-}
-
-// SubscribeChainHeadEvent registers a subscription of ChainHeadEvent.
-func (bc *BlockChain) SubscribeChainHeadEvent(ch chan<- ChainHeadEvent) event.Subscription {
-	return bc.scope.Track(bc.chainHeadFeed.Subscribe(ch))
-}
-
-// SubscribeChainSideEvent registers a subscription of ChainSideEvent.
-func (bc *BlockChain) SubscribeChainSideEvent(ch chan<- ChainSideEvent) event.Subscription {
-	return bc.scope.Track(bc.chainSideFeed.Subscribe(ch))
-}
-
-// SubscribeLogsEvent registers a subscription of []*types.Log.
-func (bc *BlockChain) SubscribeLogsEvent(ch chan<- []*types.Log) event.Subscription {
-	return bc.scope.Track(bc.logsFeed.Subscribe(ch))
-}
-
-// SubscribeBlockProcessingEvent registers a subscription of bool where true means
-// block processing has started while false means it has stopped.
-func (bc *BlockChain) SubscribeBlockProcessingEvent(ch chan<- bool) event.Subscription {
-	return bc.scope.Track(bc.blockProcFeed.Subscribe(ch))
-}
 
 // Options
 func EnableLightProcessor(bc *BlockChain) *BlockChain {
@@ -3146,5 +2787,4 @@
 		chain.diffLayerFreezerBlockLimit = limit
 		return chain
 	}
->>>>>>> 3a419246
 }