--- conflicted
+++ resolved
@@ -132,53 +132,20 @@
 
 // NewEVM returns a new EVM. The returned EVM is not thread safe and should
 // only ever be used *once*.
-<<<<<<< HEAD
 func NewEVM(blockCtx BlockContext, txCtx TxContext, statedb StateDB, chainConfig *params.ChainConfig, config Config) *EVM {
-	evm := &EVM{
-		Context:     blockCtx,
-		TxContext:   txCtx,
-		StateDB:     statedb,
-		Config:      config,
-		chainConfig: chainConfig,
-		chainRules:  chainConfig.Rules(blockCtx.BlockNumber, blockCtx.Random != nil),
-	}
-	evm.interpreter = NewEVMInterpreter(evm, config)
-=======
-func NewEVM(blockCtx BlockContext, txCtx TxContext, statedb StateDB, chainConfig *params.ChainConfig, vmConfig Config) *EVM {
 	evm := EvmPool.Get().(*EVM)
 	evm.Context = blockCtx
 	evm.TxContext = txCtx
 	evm.StateDB = statedb
-	evm.vmConfig = vmConfig
+	evm.Config = config
 	evm.chainConfig = chainConfig
 	evm.chainRules = chainConfig.Rules(blockCtx.BlockNumber)
-	evm.interpreters = make([]Interpreter, 0, 1)
 	evm.abort = 0
 	evm.callGasTemp = 0
 	evm.depth = 0
 
-	if chainConfig.IsEWASM(blockCtx.BlockNumber) {
-		// to be implemented by EVM-C and Wagon PRs.
-		// if vmConfig.EWASMInterpreter != "" {
-		//  extIntOpts := strings.Split(vmConfig.EWASMInterpreter, ":")
-		//  path := extIntOpts[0]
-		//  options := []string{}
-		//  if len(extIntOpts) > 1 {
-		//    options = extIntOpts[1..]
-		//  }
-		//  evm.interpreters = append(evm.interpreters, NewEVMVCInterpreter(evm, vmConfig, options))
-		// } else {
-		// 	evm.interpreters = append(evm.interpreters, NewEWASMInterpreter(evm, vmConfig))
-		// }
-		panic("No supported ewasm interpreter yet.")
-	}
-
-	// vmConfig.EVMInterpreter will be used by EVM-C, it won't be checked here
-	// as we always want to have the built-in EVM as the failover option.
-	evm.interpreters = append(evm.interpreters, NewEVMInterpreter(evm, vmConfig))
-	evm.interpreter = evm.interpreters[0]
-
->>>>>>> 69ce7f1e
+	evm.interpreter = NewEVMInterpreter(evm, config)
+
 	return evm
 }
 
