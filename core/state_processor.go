// Copyright 2015 The go-ethereum Authors
// This file is part of the go-ethereum library.
//
// The go-ethereum library is free software: you can redistribute it and/or modify
// it under the terms of the GNU Lesser General Public License as published by
// the Free Software Foundation, either version 3 of the License, or
// (at your option) any later version.
//
// The go-ethereum library is distributed in the hope that it will be useful,
// but WITHOUT ANY WARRANTY; without even the implied warranty of
// MERCHANTABILITY or FITNESS FOR A PARTICULAR PURPOSE. See the
// GNU Lesser General Public License for more details.
//
// You should have received a copy of the GNU Lesser General Public License
// along with the go-ethereum library. If not, see <http://www.gnu.org/licenses/>.

package core

import (
	"bytes"
	"errors"
	"fmt"
	"math/big"
	"math/rand"
	"sync"
	"time"

	"github.com/ethereum/go-ethereum/common"
	"github.com/ethereum/go-ethereum/common/gopool"
	"github.com/ethereum/go-ethereum/consensus"
	"github.com/ethereum/go-ethereum/consensus/misc"
	"github.com/ethereum/go-ethereum/core/rawdb"
	"github.com/ethereum/go-ethereum/core/state"
	"github.com/ethereum/go-ethereum/core/state/snapshot"
	"github.com/ethereum/go-ethereum/core/systemcontracts"
	"github.com/ethereum/go-ethereum/core/types"
	"github.com/ethereum/go-ethereum/core/vm"
	"github.com/ethereum/go-ethereum/crypto"
	"github.com/ethereum/go-ethereum/log"
	"github.com/ethereum/go-ethereum/params"
	"github.com/ethereum/go-ethereum/rlp"
)

const (
	fullProcessCheck       = 21 // On diff sync mode, will do full process every fullProcessCheck randomly
	recentTime             = 1024 * 3
	recentDiffLayerTimeout = 5
	farDiffLayerTimeout    = 2
)

// StateProcessor is a basic Processor, which takes care of transitioning
// state from one point to another.
//
// StateProcessor implements Processor.
type StateProcessor struct {
	config *params.ChainConfig // Chain configuration options
	bc     *BlockChain         // Canonical block chain
	engine consensus.Engine    // Consensus engine used for block rewards
}

// NewStateProcessor initialises a new StateProcessor.
func NewStateProcessor(config *params.ChainConfig, bc *BlockChain, engine consensus.Engine) *StateProcessor {
	return &StateProcessor{
		config: config,
		bc:     bc,
		engine: engine,
	}
}

type LightStateProcessor struct {
	check int64
	StateProcessor
}

func NewLightStateProcessor(config *params.ChainConfig, bc *BlockChain, engine consensus.Engine) *LightStateProcessor {
	randomGenerator := rand.New(rand.NewSource(int64(time.Now().Nanosecond())))
	check := randomGenerator.Int63n(fullProcessCheck)
	return &LightStateProcessor{
		check:          check,
		StateProcessor: *NewStateProcessor(config, bc, engine),
	}
}

func (p *LightStateProcessor) Process(block *types.Block, statedb *state.StateDB, cfg vm.Config) (*state.StateDB, types.Receipts, []*types.Log, uint64, error) {
	allowLightProcess := true
	if posa, ok := p.engine.(consensus.PoSA); ok {
		allowLightProcess = posa.AllowLightProcess(p.bc, block.Header())
	}
	// random fallback to full process
	if allowLightProcess && block.NumberU64()%fullProcessCheck != uint64(p.check) && len(block.Transactions()) != 0 {
		var pid string
		if peer, ok := block.ReceivedFrom.(PeerIDer); ok {
			pid = peer.ID()
		}
		var diffLayer *types.DiffLayer
		var diffLayerTimeout = recentDiffLayerTimeout
		if time.Now().Unix()-int64(block.Time()) > recentTime {
			diffLayerTimeout = farDiffLayerTimeout
		}
		for tried := 0; tried < diffLayerTimeout; tried++ {
			// wait a bit for the diff layer
			diffLayer = p.bc.GetUnTrustedDiffLayer(block.Hash(), pid)
			if diffLayer != nil {
				break
			}
			time.Sleep(time.Millisecond)
		}
		if diffLayer != nil {
			if err := diffLayer.Receipts.DeriveFields(p.bc.chainConfig, block.Hash(), block.NumberU64(), block.Transactions()); err != nil {
				log.Error("Failed to derive block receipts fields", "hash", block.Hash(), "number", block.NumberU64(), "err", err)
				// fallback to full process
				return p.StateProcessor.Process(block, statedb, cfg)
			}

			receipts, logs, gasUsed, err := p.LightProcess(diffLayer, block, statedb)
			if err == nil {
				log.Info("do light process success at block", "num", block.NumberU64())
				return statedb, receipts, logs, gasUsed, nil
			}
			log.Error("do light process err at block", "num", block.NumberU64(), "err", err)
			p.bc.removeDiffLayers(diffLayer.DiffHash)
			// prepare new statedb
			statedb.StopPrefetcher()
			parent := p.bc.GetHeader(block.ParentHash(), block.NumberU64()-1)
			statedb, err = state.New(parent.Root, p.bc.stateCache, p.bc.snaps)
			if err != nil {
				return statedb, nil, nil, 0, err
			}
			statedb.SetExpectedStateRoot(block.Root())
			if p.bc.pipeCommit {
				statedb.EnablePipeCommit()
			}
			// Enable prefetching to pull in trie node paths while processing transactions
			statedb.StartPrefetcher("chain")
		}
	}
	// fallback to full process
	return p.StateProcessor.Process(block, statedb, cfg)
}

func (p *LightStateProcessor) LightProcess(diffLayer *types.DiffLayer, block *types.Block, statedb *state.StateDB) (types.Receipts, []*types.Log, uint64, error) {
	statedb.MarkLightProcessed()
	fullDiffCode := make(map[common.Hash][]byte, len(diffLayer.Codes))
	diffTries := make(map[common.Address]state.Trie)
	diffCode := make(map[common.Hash][]byte)

	snapDestructs, snapAccounts, snapStorage, err := statedb.DiffLayerToSnap(diffLayer)
	if err != nil {
		return nil, nil, 0, err
	}

	for _, c := range diffLayer.Codes {
		fullDiffCode[c.Hash] = c.Code
	}
	stateTrie, err := statedb.Trie()
	if err != nil {
		return nil, nil, 0, err
	}
	for des := range snapDestructs {
		stateTrie.TryDelete(des[:])
	}
	threads := gopool.Threads(len(snapAccounts))

	iteAccounts := make([]common.Address, 0, len(snapAccounts))
	for diffAccount := range snapAccounts {
		iteAccounts = append(iteAccounts, diffAccount)
	}

	errChan := make(chan error, threads)
	exitChan := make(chan struct{})
	var snapMux sync.RWMutex
	var stateMux, diffMux sync.Mutex
	for i := 0; i < threads; i++ {
		start := i * len(iteAccounts) / threads
		end := (i + 1) * len(iteAccounts) / threads
		if i+1 == threads {
			end = len(iteAccounts)
		}
		go func(start, end int) {
			for index := start; index < end; index++ {
				select {
				// fast fail
				case <-exitChan:
					return
				default:
				}
				diffAccount := iteAccounts[index]
				snapMux.RLock()
				blob := snapAccounts[diffAccount]
				snapMux.RUnlock()
				addrHash := crypto.Keccak256Hash(diffAccount[:])
				latestAccount, err := snapshot.FullAccount(blob)
				if err != nil {
					errChan <- err
					return
				}

				// fetch previous state
				var previousAccount types.StateAccount
				stateMux.Lock()
				enc, err := stateTrie.TryGet(diffAccount[:])
				stateMux.Unlock()
				if err != nil {
					errChan <- err
					return
				}
				if len(enc) != 0 {
					if err := rlp.DecodeBytes(enc, &previousAccount); err != nil {
						errChan <- err
						return
					}
				}
				if latestAccount.Balance == nil {
					latestAccount.Balance = new(big.Int)
				}
				if previousAccount.Balance == nil {
					previousAccount.Balance = new(big.Int)
				}
				if previousAccount.Root == (common.Hash{}) {
					previousAccount.Root = types.EmptyRootHash
				}
				if len(previousAccount.CodeHash) == 0 {
					previousAccount.CodeHash = types.EmptyCodeHash
				}

				// skip no change account
				if previousAccount.Nonce == latestAccount.Nonce &&
					bytes.Equal(previousAccount.CodeHash, latestAccount.CodeHash) &&
					previousAccount.Balance.Cmp(latestAccount.Balance) == 0 &&
					previousAccount.Root == common.BytesToHash(latestAccount.Root) {
					// It is normal to receive redundant message since the collected message is redundant.
					log.Debug("receive redundant account change in diff layer", "account", diffAccount, "num", block.NumberU64())
					snapMux.Lock()
					delete(snapAccounts, diffAccount)
					delete(snapStorage, diffAccount)
					snapMux.Unlock()
					continue
				}

				// update code
				codeHash := common.BytesToHash(latestAccount.CodeHash)
				if !bytes.Equal(latestAccount.CodeHash, previousAccount.CodeHash) &&
					!bytes.Equal(latestAccount.CodeHash, types.EmptyCodeHash) {
					if code, exist := fullDiffCode[codeHash]; exist {
						if crypto.Keccak256Hash(code) != codeHash {
							errChan <- fmt.Errorf("code and code hash mismatch, account %s", diffAccount.String())
							return
						}
						diffMux.Lock()
						diffCode[codeHash] = code
						diffMux.Unlock()
					} else {
						rawCode := rawdb.ReadCode(p.bc.db, codeHash)
						if len(rawCode) == 0 {
							errChan <- fmt.Errorf("missing code, account %s", diffAccount.String())
							return
						}
					}
				}

				//update storage
				latestRoot := common.BytesToHash(latestAccount.Root)
				if latestRoot != previousAccount.Root {
					accountTrie, err := statedb.Database().OpenStorageTrie(addrHash, previousAccount.Root)
					if err != nil {
						errChan <- err
						return
					}
					snapMux.RLock()
					storageChange, exist := snapStorage[diffAccount]
					snapMux.RUnlock()

					if !exist {
						errChan <- errors.New("missing storage change in difflayer")
						return
					}
					for k, v := range storageChange {
						if len(v) != 0 {
							accountTrie.TryUpdate([]byte(k), v)
						} else {
							accountTrie.TryDelete([]byte(k))
						}
					}

					// check storage root
					accountRootHash := accountTrie.Hash()
					if latestRoot != accountRootHash {
						errChan <- errors.New("account storage root mismatch")
						return
					}
					diffMux.Lock()
					diffTries[diffAccount] = accountTrie
					diffMux.Unlock()
				} else {
					snapMux.Lock()
					delete(snapStorage, diffAccount)
					snapMux.Unlock()
				}

				// can't trust the blob, need encode by our-self.
				latestStateAccount := types.StateAccount{
					Nonce:    latestAccount.Nonce,
					Balance:  latestAccount.Balance,
					Root:     common.BytesToHash(latestAccount.Root),
					CodeHash: latestAccount.CodeHash,
				}
				bz, err := rlp.EncodeToBytes(&latestStateAccount)
				if err != nil {
					errChan <- err
					return
				}
				stateMux.Lock()
				err = stateTrie.TryUpdate(diffAccount[:], bz)
				stateMux.Unlock()
				if err != nil {
					errChan <- err
					return
				}
			}
			errChan <- nil
		}(start, end)
	}

	for i := 0; i < threads; i++ {
		err := <-errChan
		if err != nil {
			close(exitChan)
			return nil, nil, 0, err
		}
	}

	var allLogs []*types.Log
	var gasUsed uint64
	for _, receipt := range diffLayer.Receipts {
		allLogs = append(allLogs, receipt.Logs...)
		gasUsed += receipt.GasUsed
	}

	// Do validate in advance so that we can fall back to full process
	if err := p.bc.validator.ValidateState(block, statedb, diffLayer.Receipts, gasUsed); err != nil {
		log.Error("validate state failed during diff sync", "error", err)
		return nil, nil, 0, err
	}

	// remove redundant storage change
	for account := range snapStorage {
		if _, exist := snapAccounts[account]; !exist {
			log.Warn("receive redundant storage change in diff layer")
			delete(snapStorage, account)
		}
	}

	// remove redundant code
	if len(fullDiffCode) != len(diffLayer.Codes) {
		diffLayer.Codes = make([]types.DiffCode, 0, len(diffCode))
		for hash, code := range diffCode {
			diffLayer.Codes = append(diffLayer.Codes, types.DiffCode{
				Hash: hash,
				Code: code,
			})
		}
	}

	statedb.SetSnapData(snapDestructs, snapAccounts, snapStorage)
	if len(snapAccounts) != len(diffLayer.Accounts) || len(snapStorage) != len(diffLayer.Storages) {
		diffLayer.Destructs, diffLayer.Accounts, diffLayer.Storages = statedb.SnapToDiffLayer()
	}
	statedb.SetDiff(diffLayer, diffTries, diffCode)

	return diffLayer.Receipts, allLogs, gasUsed, nil
}

// Process processes the state changes according to the Ethereum rules by running
// the transaction messages using the statedb and applying any rewards to both
// the processor (coinbase) and any included uncles.
//
// Process returns the receipts and logs accumulated during the process and
// returns the amount of gas that was used in the process. If any of the
// transactions failed to execute due to insufficient gas it will return an error.
func (p *StateProcessor) Process(block *types.Block, statedb *state.StateDB, cfg vm.Config) (*state.StateDB, types.Receipts, []*types.Log, uint64, error) {
	var (
		usedGas     = new(uint64)
		header      = block.Header()
		blockHash   = block.Hash()
		blockNumber = block.Number()
		allLogs     []*types.Log
		gp          = new(GasPool).AddGas(block.GasLimit())
	)

	var receipts = make([]*types.Receipt, 0)
	// Mutate the block and state according to any hard-fork specs
	if p.config.DAOForkSupport && p.config.DAOForkBlock != nil && p.config.DAOForkBlock.Cmp(block.Number()) == 0 {
		misc.ApplyDAOHardFork(statedb)
	}
	// Handle upgrade build-in system contract code
	systemcontracts.UpgradeBuildInSystemContract(p.config, block.Number(), statedb)

	blockContext := NewEVMBlockContext(header, p.bc, nil)
	vmenv := vm.NewEVM(blockContext, vm.TxContext{}, statedb, p.config, cfg)

	txNum := len(block.Transactions())
	// Iterate over and process the individual transactions
	posa, isPoSA := p.engine.(consensus.PoSA)
	commonTxs := make([]*types.Transaction, 0, txNum)

	// initilise bloom processors
	bloomProcessors := NewAsyncReceiptBloomGenerator(txNum)
	statedb.MarkFullProcessed()

	// usually do have two tx, one for validator set contract, another for system reward contract.
	systemTxs := make([]*types.Transaction, 0, 2)
	for i, tx := range block.Transactions() {
		if isPoSA {
			if isSystemTx, err := posa.IsSystemTransaction(tx, block.Header()); err != nil {
				bloomProcessors.Close()
				return statedb, nil, nil, 0, err
			} else if isSystemTx {
				systemTxs = append(systemTxs, tx)
				continue
			}
		}

		msg, err := tx.AsMessage(types.MakeSigner(p.config, header.Number), header.BaseFee)
		if err != nil {
<<<<<<< HEAD
			return statedb, nil, nil, 0, fmt.Errorf("could not apply tx %d [%v]: %w", i, tx.Hash().Hex(), err)
=======
			bloomProcessors.Close()
			return statedb, nil, nil, 0, err
>>>>>>> 55ef216c
		}
		statedb.Prepare(tx.Hash(), i)
		receipt, err := applyTransaction(msg, p.config, p.bc, nil, gp, statedb, blockNumber, blockHash,
			tx, usedGas, vmenv, bloomProcessors)
		if err != nil {
			bloomProcessors.Close()
			return statedb, nil, nil, 0, fmt.Errorf("could not apply tx %d [%v]: %w", i, tx.Hash().Hex(), err)
		}

		commonTxs = append(commonTxs, tx)
		receipts = append(receipts, receipt)
	}
	bloomProcessors.Close()

	// Finalize the block, applying any consensus engine specific extras (e.g. block rewards)
	err := p.engine.Finalize(p.bc, header, statedb, &commonTxs, block.Uncles(), &receipts, &systemTxs, usedGas)
	if err != nil {
		return statedb, receipts, allLogs, *usedGas, err
	}
	for _, receipt := range receipts {
		allLogs = append(allLogs, receipt.Logs...)
	}

	return statedb, receipts, allLogs, *usedGas, nil
}

func applyTransaction(msg types.Message, config *params.ChainConfig, bc ChainContext, author *common.Address, gp *GasPool, statedb *state.StateDB, blockNumber *big.Int, blockHash common.Hash, tx *types.Transaction, usedGas *uint64, evm *vm.EVM, receiptProcessors ...ReceiptProcessor) (*types.Receipt, error) {
	// Create a new context to be used in the EVM environment.
	txContext := NewEVMTxContext(msg)
	evm.Reset(txContext, statedb)

	// Apply the transaction to the current state (included in the env).
	result, err := ApplyMessage(evm, msg, gp)
	if err != nil {
		return nil, err
	}

	// Update the state with pending changes.
	var root []byte
	if config.IsByzantium(blockNumber) {
		statedb.Finalise(true)
	} else {
		root = statedb.IntermediateRoot(config.IsEIP158(blockNumber)).Bytes()
	}
	*usedGas += result.UsedGas

	// Create a new receipt for the transaction, storing the intermediate root and gas used
	// by the tx.
	receipt := &types.Receipt{Type: tx.Type(), PostState: root, CumulativeGasUsed: *usedGas}
	if result.Failed() {
		receipt.Status = types.ReceiptStatusFailed
	} else {
		receipt.Status = types.ReceiptStatusSuccessful
	}
	receipt.TxHash = tx.Hash()
	receipt.GasUsed = result.UsedGas

	// If the transaction created a contract, store the creation address in the receipt.
	if msg.To() == nil {
		receipt.ContractAddress = crypto.CreateAddress(evm.TxContext.Origin, tx.Nonce())
	}

	// Set the receipt logs and create the bloom filter.
	receipt.Logs = statedb.GetLogs(tx.Hash(), blockHash)
	receipt.BlockHash = blockHash
	receipt.BlockNumber = blockNumber
	receipt.TransactionIndex = uint(statedb.TxIndex())
	for _, receiptProcessor := range receiptProcessors {
		receiptProcessor.Apply(receipt)
	}
	return receipt, err
}

// ApplyTransaction attempts to apply a transaction to the given state database
// and uses the input parameters for its environment. It returns the receipt
// for the transaction, gas used and an error if the transaction failed,
// indicating the block was invalid.
func ApplyTransaction(config *params.ChainConfig, bc ChainContext, author *common.Address, gp *GasPool, statedb *state.StateDB, header *types.Header, tx *types.Transaction, usedGas *uint64, cfg vm.Config, receiptProcessors ...ReceiptProcessor) (*types.Receipt, error) {
	msg, err := tx.AsMessage(types.MakeSigner(config, header.Number), header.BaseFee)
	if err != nil {
		return nil, err
	}
	// Create a new context to be used in the EVM environment
	blockContext := NewEVMBlockContext(header, bc, author)
	vmenv := vm.NewEVM(blockContext, vm.TxContext{}, statedb, config, cfg)
	defer func() {
		ite := vmenv.Interpreter()
		vm.EVMInterpreterPool.Put(ite)
		vm.EvmPool.Put(vmenv)
	}()
	return applyTransaction(msg, config, bc, author, gp, statedb, header.Number, header.Hash(), tx, usedGas, vmenv, receiptProcessors...)
}<|MERGE_RESOLUTION|>--- conflicted
+++ resolved
@@ -422,12 +422,8 @@
 
 		msg, err := tx.AsMessage(types.MakeSigner(p.config, header.Number), header.BaseFee)
 		if err != nil {
-<<<<<<< HEAD
-			return statedb, nil, nil, 0, fmt.Errorf("could not apply tx %d [%v]: %w", i, tx.Hash().Hex(), err)
-=======
 			bloomProcessors.Close()
 			return statedb, nil, nil, 0, err
->>>>>>> 55ef216c
 		}
 		statedb.Prepare(tx.Hash(), i)
 		receipt, err := applyTransaction(msg, p.config, p.bc, nil, gp, statedb, blockNumber, blockHash,
