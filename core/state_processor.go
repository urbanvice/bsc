--- conflicted
+++ resolved
@@ -426,15 +426,9 @@
 			bloomProcessors.Close()
 			return statedb, nil, nil, 0, err
 		}
-<<<<<<< HEAD
 		statedb.Prepare(tx.Hash(), i)
 		receipt, err := applyTransaction(msg, p.config, p.bc, nil, gp, statedb, blockNumber, blockHash,
 			tx, usedGas, vmenv, bloomProcessors)
-=======
-		statedb.Prepare(tx.Hash(), block.Hash(), i)
-
-		receipt, err := applyTransaction(msg, p.config, p.bc, nil, gp, statedb, header, tx, usedGas, vmenv, bloomProcessors)
->>>>>>> 73e6147a
 		if err != nil {
 			bloomProcessors.Close()
 			return statedb, nil, nil, 0, fmt.Errorf("could not apply tx %d [%v]: %w", i, tx.Hash().Hex(), err)
