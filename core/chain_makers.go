// Copyright 2015 The go-ethereum Authors
// This file is part of the go-ethereum library.
//
// The go-ethereum library is free software: you can redistribute it and/or modify
// it under the terms of the GNU Lesser General Public License as published by
// the Free Software Foundation, either version 3 of the License, or
// (at your option) any later version.
//
// The go-ethereum library is distributed in the hope that it will be useful,
// but WITHOUT ANY WARRANTY; without even the implied warranty of
// MERCHANTABILITY or FITNESS FOR A PARTICULAR PURPOSE. See the
// GNU Lesser General Public License for more details.
//
// You should have received a copy of the GNU Lesser General Public License
// along with the go-ethereum library. If not, see <http://www.gnu.org/licenses/>.

package core

import (
	"fmt"
	"math/big"

	"github.com/ethereum/go-ethereum/common"
	"github.com/ethereum/go-ethereum/consensus"
	"github.com/ethereum/go-ethereum/consensus/misc"
	"github.com/ethereum/go-ethereum/core/state"
	"github.com/ethereum/go-ethereum/core/systemcontracts"
	"github.com/ethereum/go-ethereum/core/types"
	"github.com/ethereum/go-ethereum/core/vm"
	"github.com/ethereum/go-ethereum/ethdb"
	"github.com/ethereum/go-ethereum/params"
)

// BlockGen creates blocks for testing.
// See GenerateChain for a detailed explanation.
type BlockGen struct {
	i       int
	parent  *types.Block
	chain   []*types.Block
	header  *types.Header
	statedb *state.StateDB

	gasPool  *GasPool
	txs      []*types.Transaction
	receipts []*types.Receipt
	uncles   []*types.Header

	config *params.ChainConfig
	engine consensus.Engine
}

// SetCoinbase sets the coinbase of the generated block.
// It can be called at most once.
func (b *BlockGen) SetCoinbase(addr common.Address) {
	if b.gasPool != nil {
		if len(b.txs) > 0 {
			panic("coinbase must be set before adding transactions")
		}
		panic("coinbase can only be set once")
	}
	b.header.Coinbase = addr
	b.gasPool = new(GasPool).AddGas(b.header.GasLimit)
}

// SetExtra sets the extra data field of the generated block.
func (b *BlockGen) SetExtra(data []byte) {
	b.header.Extra = data
}

// SetNonce sets the nonce field of the generated block.
func (b *BlockGen) SetNonce(nonce types.BlockNonce) {
	b.header.Nonce = nonce
}

// SetDifficulty sets the difficulty field of the generated block. This method is
// useful for Clique tests where the difficulty does not depend on time. For the
// ethash tests, please use OffsetTime, which implicitly recalculates the diff.
func (b *BlockGen) SetDifficulty(diff *big.Int) {
	b.header.Difficulty = diff
}

// AddTx adds a transaction to the generated block. If no coinbase has
// been set, the block's coinbase is set to the zero address.
//
// AddTx panics if the transaction cannot be executed. In addition to
// the protocol-imposed limitations (gas limit, etc.), there are some
// further limitations on the content of transactions that can be
// added. Notably, contract code relying on the BLOCKHASH instruction
// will panic during execution.
func (b *BlockGen) AddTx(tx *types.Transaction) {
	b.AddTxWithChain(nil, tx)
}

// AddTxWithChain adds a transaction to the generated block. If no coinbase has
// been set, the block's coinbase is set to the zero address.
//
// AddTxWithChain panics if the transaction cannot be executed. In addition to
// the protocol-imposed limitations (gas limit, etc.), there are some
// further limitations on the content of transactions that can be
// added. If contract code relies on the BLOCKHASH instruction,
// the block in chain will be returned.
func (b *BlockGen) AddTxWithChain(bc *BlockChain, tx *types.Transaction) {
	if b.gasPool == nil {
		b.SetCoinbase(common.Address{})
	}
<<<<<<< HEAD
	b.statedb.Prepare(tx.Hash(), len(b.txs))
	receipt, err := ApplyTransaction(b.config, bc, &b.header.Coinbase, b.gasPool, b.statedb, b.header, tx, &b.header.GasUsed, vm.Config{})
=======
	b.statedb.Prepare(tx.Hash(), common.Hash{}, len(b.txs))
	receipt, err := ApplyTransaction(b.config, bc, &b.header.Coinbase, b.gasPool, b.statedb, b.header, tx, &b.header.GasUsed, vm.Config{}, NewReceiptBloomGenerator())
>>>>>>> 3a419246
	if err != nil {
		panic(err)
	}
	b.txs = append(b.txs, tx)
	b.receipts = append(b.receipts, receipt)
}

// GetBalance returns the balance of the given address at the generated block.
func (b *BlockGen) GetBalance(addr common.Address) *big.Int {
	return b.statedb.GetBalance(addr)
}

// AddUncheckedTx forcefully adds a transaction to the block without any
// validation.
//
// AddUncheckedTx will cause consensus failures when used during real
// chain processing. This is best used in conjunction with raw block insertion.
func (b *BlockGen) AddUncheckedTx(tx *types.Transaction) {
	b.txs = append(b.txs, tx)
}

// Number returns the block number of the block being generated.
func (b *BlockGen) Number() *big.Int {
	return new(big.Int).Set(b.header.Number)
}

// BaseFee returns the EIP-1559 base fee of the block being generated.
func (b *BlockGen) BaseFee() *big.Int {
	return new(big.Int).Set(b.header.BaseFee)
}

// AddUncheckedReceipt forcefully adds a receipts to the block without a
// backing transaction.
//
// AddUncheckedReceipt will cause consensus failures when used during real
// chain processing. This is best used in conjunction with raw block insertion.
func (b *BlockGen) AddUncheckedReceipt(receipt *types.Receipt) {
	b.receipts = append(b.receipts, receipt)
}

// TxNonce returns the next valid transaction nonce for the
// account at addr. It panics if the account does not exist.
func (b *BlockGen) TxNonce(addr common.Address) uint64 {
	if !b.statedb.Exist(addr) {
		panic("account does not exist")
	}
	return b.statedb.GetNonce(addr)
}

// AddUncle adds an uncle header to the generated block.
func (b *BlockGen) AddUncle(h *types.Header) {
	// The uncle will have the same timestamp and auto-generated difficulty
	h.Time = b.header.Time

	var parent *types.Header
	for i := b.i - 1; i >= 0; i-- {
		if b.chain[i].Hash() == h.ParentHash {
			parent = b.chain[i].Header()
			break
		}
	}
	chainreader := &fakeChainReader{config: b.config}
	h.Difficulty = b.engine.CalcDifficulty(chainreader, b.header.Time, parent)

	// The gas limit and price should be derived from the parent
	h.GasLimit = parent.GasLimit
	if b.config.IsLondon(h.Number) {
		h.BaseFee = misc.CalcBaseFee(b.config, parent)
		if !b.config.IsLondon(parent.Number) {
			// TODO CalcGasLimit need change if we enable London upgrade
			h.GasLimit = CalcGasLimit(parent, parent.GasLimit, parent.GasLimit)
		}
	}
	b.uncles = append(b.uncles, h)
}

// PrevBlock returns a previously generated block by number. It panics if
// num is greater or equal to the number of the block being generated.
// For index -1, PrevBlock returns the parent block given to GenerateChain.
func (b *BlockGen) PrevBlock(index int) *types.Block {
	if index >= b.i {
		panic(fmt.Errorf("block index %d out of range (%d,%d)", index, -1, b.i))
	}
	if index == -1 {
		return b.parent
	}
	return b.chain[index]
}

// OffsetTime modifies the time instance of a block, implicitly changing its
// associated difficulty. It's useful to test scenarios where forking is not
// tied to chain length directly.
func (b *BlockGen) OffsetTime(seconds int64) {
	b.header.Time += uint64(seconds)
	if b.header.Time <= b.parent.Header().Time {
		panic("block time out of range")
	}
	chainreader := &fakeChainReader{config: b.config}
	b.header.Difficulty = b.engine.CalcDifficulty(chainreader, b.header.Time, b.parent.Header())
}

// GenerateChain creates a chain of n blocks. The first block's
// parent will be the provided parent. db is used to store
// intermediate states and should contain the parent's state trie.
//
// The generator function is called with a new block generator for
// every block. Any transactions and uncles added to the generator
// become part of the block. If gen is nil, the blocks will be empty
// and their coinbase will be the zero address.
//
// Blocks created by GenerateChain do not contain valid proof of work
// values. Inserting them into BlockChain requires use of FakePow or
// a similar non-validating proof of work implementation.
func GenerateChain(config *params.ChainConfig, parent *types.Block, engine consensus.Engine, db ethdb.Database, n int, gen func(int, *BlockGen)) ([]*types.Block, []types.Receipts) {
	if config == nil {
		config = params.TestChainConfig
	}
	blocks, receipts := make(types.Blocks, n), make([]types.Receipts, n)
	chainreader := &fakeChainReader{config: config}
	genblock := func(i int, parent *types.Block, statedb *state.StateDB) (*types.Block, types.Receipts) {
		b := &BlockGen{i: i, chain: blocks, parent: parent, statedb: statedb, config: config, engine: engine}
		b.header = makeHeader(chainreader, parent, statedb, b.engine)

		// Set the difficulty for clique block. The chain maker doesn't have access
		// to a chain, so the difficulty will be left unset (nil). Set it here to the
		// correct value.
		if b.header.Difficulty == nil {
			if config.TerminalTotalDifficulty == nil {
				// Clique chain
				b.header.Difficulty = big.NewInt(2)
			} else {
				// Post-merge chain
				b.header.Difficulty = big.NewInt(0)
			}
		}
		// Mutate the state and block according to any hard-fork specs
		if daoBlock := config.DAOForkBlock; daoBlock != nil {
			limit := new(big.Int).Add(daoBlock, params.DAOForkExtraRange)
			if b.header.Number.Cmp(daoBlock) >= 0 && b.header.Number.Cmp(limit) < 0 {
				if config.DAOForkSupport {
					b.header.Extra = common.CopyBytes(params.DAOForkBlockExtra)
				}
			}
		}
		if config.DAOForkSupport && config.DAOForkBlock != nil && config.DAOForkBlock.Cmp(b.header.Number) == 0 {
			misc.ApplyDAOHardFork(statedb)
		}
		systemcontracts.UpgradeBuildInSystemContract(config, b.header.Number, statedb)
		// Execute any user modifications to the block
		if gen != nil {
			gen(i, b)
		}
		if b.engine != nil {
			// Finalize and seal the block
			block, _, _ := b.engine.FinalizeAndAssemble(chainreader, b.header, statedb, b.txs, b.uncles, b.receipts)

			// Write state changes to db
			root, _, err := statedb.Commit(config.IsEIP158(b.header.Number))
			if err != nil {
				panic(fmt.Sprintf("state write error: %v", err))
			}
			if err := statedb.Database().TrieDB().Commit(root, false, nil); err != nil {
				panic(fmt.Sprintf("trie write error: %v", err))
			}
			return block, b.receipts
		}
		return nil, nil
	}
	for i := 0; i < n; i++ {
		statedb, err := state.New(parent.Root(), state.NewDatabase(db), nil)
		if err != nil {
			panic(err)
		}
		block, receipt := genblock(i, parent, statedb)
		blocks[i] = block
		receipts[i] = receipt
		parent = block
	}
	return blocks, receipts
}

func makeHeader(chain consensus.ChainReader, parent *types.Block, state *state.StateDB, engine consensus.Engine) *types.Header {
	var time uint64
	if parent.Time() == 0 {
		time = 10
	} else {
		time = parent.Time() + 10 // block time is fixed at 10 seconds
	}
	header := &types.Header{
		Root:       state.IntermediateRoot(chain.Config().IsEIP158(parent.Number())),
		ParentHash: parent.Hash(),
		Coinbase:   parent.Coinbase(),
		Difficulty: engine.CalcDifficulty(chain, time, &types.Header{
			Number:     parent.Number(),
			Time:       time - 10,
			Difficulty: parent.Difficulty(),
			UncleHash:  parent.UncleHash(),
		}),
		GasLimit: parent.GasLimit(),
		Number:   new(big.Int).Add(parent.Number(), common.Big1),
		Time:     time,
	}
	if chain.Config().IsLondon(header.Number) {
		header.BaseFee = misc.CalcBaseFee(chain.Config(), parent.Header())
		if !chain.Config().IsLondon(parent.Number()) {
			// TODO CalcGasLimit need change if we enable London upgrade
			header.GasLimit = CalcGasLimit(parent.Header(), parent.GasLimit(), parent.GasLimit())
		}
	}
	return header
}

// makeHeaderChain creates a deterministic chain of headers rooted at parent.
func makeHeaderChain(parent *types.Header, n int, engine consensus.Engine, db ethdb.Database, seed int) []*types.Header {
	blocks := makeBlockChain(types.NewBlockWithHeader(parent), n, engine, db, seed)
	headers := make([]*types.Header, len(blocks))
	for i, block := range blocks {
		headers[i] = block.Header()
	}
	return headers
}

// makeBlockChain creates a deterministic chain of blocks rooted at parent.
func makeBlockChain(parent *types.Block, n int, engine consensus.Engine, db ethdb.Database, seed int) []*types.Block {
	blocks, _ := GenerateChain(params.TestChainConfig, parent, engine, db, n, func(i int, b *BlockGen) {
		b.SetCoinbase(common.Address{0: byte(seed), 19: byte(i)})
	})
	return blocks
}

type fakeChainReader struct {
	config *params.ChainConfig
}

// Config returns the chain configuration.
func (cr *fakeChainReader) Config() *params.ChainConfig {
	return cr.config
}

func (cr *fakeChainReader) CurrentHeader() *types.Header                            { return nil }
func (cr *fakeChainReader) GetHeaderByNumber(number uint64) *types.Header           { return nil }
func (cr *fakeChainReader) GetHeaderByHash(hash common.Hash) *types.Header          { return nil }
func (cr *fakeChainReader) GetHeader(hash common.Hash, number uint64) *types.Header { return nil }
func (cr *fakeChainReader) GetBlock(hash common.Hash, number uint64) *types.Block   { return nil }
<<<<<<< HEAD
func (cr *fakeChainReader) GetTd(hash common.Hash, number uint64) *big.Int          { return nil }
=======
func (cr *fakeChainReader) GetHighestVerifiedHeader() *types.Header                 { return nil }
>>>>>>> 3a419246
<|MERGE_RESOLUTION|>--- conflicted
+++ resolved
@@ -103,13 +103,8 @@
 	if b.gasPool == nil {
 		b.SetCoinbase(common.Address{})
 	}
-<<<<<<< HEAD
 	b.statedb.Prepare(tx.Hash(), len(b.txs))
-	receipt, err := ApplyTransaction(b.config, bc, &b.header.Coinbase, b.gasPool, b.statedb, b.header, tx, &b.header.GasUsed, vm.Config{})
-=======
-	b.statedb.Prepare(tx.Hash(), common.Hash{}, len(b.txs))
 	receipt, err := ApplyTransaction(b.config, bc, &b.header.Coinbase, b.gasPool, b.statedb, b.header, tx, &b.header.GasUsed, vm.Config{}, NewReceiptBloomGenerator())
->>>>>>> 3a419246
 	if err != nil {
 		panic(err)
 	}
@@ -354,8 +349,5 @@
 func (cr *fakeChainReader) GetHeaderByHash(hash common.Hash) *types.Header          { return nil }
 func (cr *fakeChainReader) GetHeader(hash common.Hash, number uint64) *types.Header { return nil }
 func (cr *fakeChainReader) GetBlock(hash common.Hash, number uint64) *types.Block   { return nil }
-<<<<<<< HEAD
-func (cr *fakeChainReader) GetTd(hash common.Hash, number uint64) *big.Int          { return nil }
-=======
 func (cr *fakeChainReader) GetHighestVerifiedHeader() *types.Header                 { return nil }
->>>>>>> 3a419246
+func (cr *fakeChainReader) GetTd(hash common.Hash, number uint64) *big.Int          { return nil }