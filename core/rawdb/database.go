--- conflicted
+++ resolved
@@ -137,7 +137,14 @@
 	return errNotSupported
 }
 
-<<<<<<< HEAD
+func (db *nofreezedb) DiffStore() ethdb.KeyValueStore {
+	return db.diffStore
+}
+
+func (db *nofreezedb) SetDiffStore(diff ethdb.KeyValueStore) {
+	db.diffStore = diff
+}
+
 func (db *nofreezedb) ReadAncients(fn func(reader ethdb.AncientReader) error) (err error) {
 	// Unlike other ancient-related methods, this method does not return
 	// errNotSupported when invoked.
@@ -152,14 +159,6 @@
 	// have to explicitly check for that, having an extra clause to do the
 	// non-ancient operations.
 	return fn(db)
-=======
-func (db *nofreezedb) DiffStore() ethdb.KeyValueStore {
-	return db.diffStore
-}
-
-func (db *nofreezedb) SetDiffStore(diff ethdb.KeyValueStore) {
-	db.diffStore = diff
->>>>>>> 3a419246
 }
 
 // NewDatabase creates a high level database on top of a given key-value data
