--- conflicted
+++ resolved
@@ -50,13 +50,11 @@
 	// GetHeaderByHash retrieves a block header from the database by its hash.
 	GetHeaderByHash(hash common.Hash) *types.Header
 
-<<<<<<< HEAD
 	// GetTd retrieves the total difficulty from the database by hash and number.
 	GetTd(hash common.Hash, number uint64) *big.Int
-=======
+
 	// GetHighestVerifiedHeader retrieves the highest header verified.
 	GetHighestVerifiedHeader() *types.Header
->>>>>>> 3a419246
 }
 
 // ChainReader defines a small collection of methods needed to access the local
