--- conflicted
+++ resolved
@@ -41,17 +41,12 @@
 // both full and light clients) with access to necessary functions.
 type Backend interface {
 	// General Ethereum API
-<<<<<<< HEAD
 	SyncProgress() ethereum.SyncProgress
 
 	SuggestGasTipCap(ctx context.Context) (*big.Int, error)
 	FeeHistory(ctx context.Context, blockCount int, lastBlock rpc.BlockNumber, rewardPercentiles []float64) (*big.Int, [][]*big.Int, []*big.Int, []float64, error)
 
-=======
-	Downloader() *downloader.Downloader
-	SuggestPrice(ctx context.Context) (*big.Int, error)
 	Chain() *core.BlockChain
->>>>>>> 3a419246
 	ChainDb() ethdb.Database
 	AccountManager() *accounts.Manager
 	ExtRPCEnabled() bool
